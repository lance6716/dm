#!/bin/bash

set -eu

CLUSTER_NAME="dm-v2"

PRE_VER=$1
CUR_VER=$2

CUR=$(cd "$(dirname "${BASH_SOURCE[0]}")" && pwd)
PATH=$CUR/../_utils:$PATH # for sync_diff_inspector

source $CUR/lib.sh

function deploy_previous_v2() {
	# install TiUP-DM
	curl --proto '=https' --tlsv1.2 -sSf https://tiup-mirrors.pingcap.com/install.sh | sh
	source /root/.profile
	tiup install dm

	tiup install dmctl:$PRE_VER

	tiup dm deploy --yes $CLUSTER_NAME $PRE_VER $CUR/conf/topo.yaml
	tiup dm start --yes $CLUSTER_NAME
}

function migrate_in_previous_v2() {
	exec_full_stage

<<<<<<< HEAD
    # v2.0.0 doesn't support relay log and enable GTID for MariaDB
    if [[ "$PRE_VER" == "v2.0.0" ]]; then
        sed -i "s/enable-relay: true/enable-relay: false/g" $CUR/conf/source2.yaml
        sed -i "s/enable-gtid: true/enable-gtid: false/g" $CUR/conf/source2.yaml
    fi
=======
	# v2.0.0 doesn't support relay log
	if [[ "$PRE_VER" == "v2.0.0" ]]; then
		sed -i "s/enable-relay: true/enable-relay: false/g" $CUR/conf/source2.yaml
	fi
>>>>>>> 90b1fd64

	tiup dmctl:$PRE_VER --master-addr=master1:8261 operate-source create $CUR/conf/source1.yaml
	tiup dmctl:$PRE_VER --master-addr=master1:8261 operate-source create $CUR/conf/source2.yaml

	tiup dmctl:$PRE_VER --master-addr=master1:8261 start-task $CUR/conf/task.yaml
	tiup dmctl:$PRE_VER --master-addr=master1:8261 start-task $CUR/conf/task_optimistic.yaml

	exec_incremental_stage1

	check_sync_diff $WORK_DIR $CUR/conf/diff_config.toml
}

function upgrade_to_current_v2() {
	if [[ "$CUR_VER" == "nightly" && "$ref" == "refs/pull"* ]]; then
		patch_nightly_with_tiup_mirror
	fi
	tiup update dmctl:$CUR_VER
	tiup dm upgrade --yes $CLUSTER_NAME $CUR_VER
}

function migrate_in_v2 {
	exec_incremental_stage2

<<<<<<< HEAD
    echo "check sources"
    run_dmctl_with_retry $CUR_VER "operate-source show" "mysql-replica-01" 1 "mariadb-replica-02" 1
    echo "check workers"
    run_dmctl_with_retry $CUR_VER "list-member --worker" "\"stage\": \"bound\"" 2
=======
	echo "check sources"
	run_dmctl_with_retry $CUR_VER "operate-source show" "mysql-replica-01" 1 "mysql-replica-02" 1
	echo "check workers"
	run_dmctl_with_retry $CUR_VER "list-member --worker" "\"stage\": \"bound\"" 2
>>>>>>> 90b1fd64

	check_sync_diff $WORK_DIR $CUR/conf/diff_config.toml
	check_sync_diff $WORK_DIR $CUR/conf/diff_config_optimistic.toml

	echo "check locks"
	run_dmctl_with_retry $CUR_VER "show-ddl-locks" "no DDL lock exists" 1

	tiup dmctl:$CUR_VER --master-addr=master1:8261 stop-task $TASK_NAME
}

function destroy_v2_by_tiup() {
	tiup dm destroy --yes $CLUSTER_NAME
}

function test() {
	install_sync_diff

	deploy_previous_v2

	migrate_in_previous_v2

	upgrade_to_current_v2

	migrate_in_v2

	destroy_v2_by_tiup
}

test<|MERGE_RESOLUTION|>--- conflicted
+++ resolved
@@ -27,18 +27,11 @@
 function migrate_in_previous_v2() {
 	exec_full_stage
 
-<<<<<<< HEAD
-    # v2.0.0 doesn't support relay log and enable GTID for MariaDB
-    if [[ "$PRE_VER" == "v2.0.0" ]]; then
-        sed -i "s/enable-relay: true/enable-relay: false/g" $CUR/conf/source2.yaml
-        sed -i "s/enable-gtid: true/enable-gtid: false/g" $CUR/conf/source2.yaml
-    fi
-=======
 	# v2.0.0 doesn't support relay log
 	if [[ "$PRE_VER" == "v2.0.0" ]]; then
 		sed -i "s/enable-relay: true/enable-relay: false/g" $CUR/conf/source2.yaml
+		sed -i "s/enable-gtid: true/enable-gtid: false/g" $CUR/conf/source2.yaml
 	fi
->>>>>>> 90b1fd64
 
 	tiup dmctl:$PRE_VER --master-addr=master1:8261 operate-source create $CUR/conf/source1.yaml
 	tiup dmctl:$PRE_VER --master-addr=master1:8261 operate-source create $CUR/conf/source2.yaml
@@ -62,17 +55,10 @@
 function migrate_in_v2 {
 	exec_incremental_stage2
 
-<<<<<<< HEAD
-    echo "check sources"
-    run_dmctl_with_retry $CUR_VER "operate-source show" "mysql-replica-01" 1 "mariadb-replica-02" 1
-    echo "check workers"
-    run_dmctl_with_retry $CUR_VER "list-member --worker" "\"stage\": \"bound\"" 2
-=======
 	echo "check sources"
-	run_dmctl_with_retry $CUR_VER "operate-source show" "mysql-replica-01" 1 "mysql-replica-02" 1
+	run_dmctl_with_retry $CUR_VER "operate-source show" "mysql-replica-01" 1 "mariadb-replica-02" 1
 	echo "check workers"
 	run_dmctl_with_retry $CUR_VER "list-member --worker" "\"stage\": \"bound\"" 2
->>>>>>> 90b1fd64
 
 	check_sync_diff $WORK_DIR $CUR/conf/diff_config.toml
 	check_sync_diff $WORK_DIR $CUR/conf/diff_config_optimistic.toml

// Copyright 2019 PingCAP, Inc.
//
// Licensed under the Apache License, Version 2.0 (the "License");
// you may not use this file except in compliance with the License.
// You may obtain a copy of the License at
//
//     http://www.apache.org/licenses/LICENSE-2.0
//
// Unless required by applicable law or agreed to in writing, software
// distributed under the License is distributed on an "AS IS" BASIS,
// See the License for the specific language governing permissions and
// limitations under the License.

package syncer

import (
	"context"
	"fmt"
	"reflect"
	"strconv"
	"strings"
	"sync"
	"time"

	"github.com/pingcap/failpoint"
	"github.com/pingcap/parser"
	"github.com/pingcap/parser/ast"
	"github.com/pingcap/parser/format"
	"github.com/pingcap/parser/model"
	bf "github.com/pingcap/tidb-tools/pkg/binlog-filter"
	cm "github.com/pingcap/tidb-tools/pkg/column-mapping"
	"github.com/pingcap/tidb-tools/pkg/dbutil"
	"github.com/pingcap/tidb-tools/pkg/filter"
	router "github.com/pingcap/tidb-tools/pkg/table-router"
	"github.com/siddontang/go-mysql/mysql"
	"github.com/siddontang/go-mysql/replication"
	"github.com/siddontang/go/sync2"
	"go.etcd.io/etcd/clientv3"
	"go.uber.org/zap"

	"github.com/pingcap/dm/dm/config"
	"github.com/pingcap/dm/dm/pb"
	"github.com/pingcap/dm/dm/unit"
	"github.com/pingcap/dm/pkg/binlog"
	"github.com/pingcap/dm/pkg/conn"
	tcontext "github.com/pingcap/dm/pkg/context"
	fr "github.com/pingcap/dm/pkg/func-rollback"
	"github.com/pingcap/dm/pkg/gtid"
	"github.com/pingcap/dm/pkg/log"
	"github.com/pingcap/dm/pkg/schema"
	"github.com/pingcap/dm/pkg/shardddl/pessimism"
	"github.com/pingcap/dm/pkg/streamer"
	"github.com/pingcap/dm/pkg/terror"
	"github.com/pingcap/dm/pkg/tracing"
	"github.com/pingcap/dm/pkg/utils"
	sm "github.com/pingcap/dm/syncer/safe-mode"
	"github.com/pingcap/dm/syncer/shardddl"
	operator "github.com/pingcap/dm/syncer/sql-operator"
)

var (
	maxRetryCount = 100

	maxEventTimeout = 1 * time.Hour

	retryTimeout = 3 * time.Second
	waitTime     = 10 * time.Millisecond
	statusTime   = 30 * time.Second

	// MaxDDLConnectionTimeoutMinute also used by SubTask.ExecuteDDL
	MaxDDLConnectionTimeoutMinute = 5

	maxDMLConnectionTimeout = "5m"
	maxDDLConnectionTimeout = fmt.Sprintf("%dm", MaxDDLConnectionTimeoutMinute)

	maxDMLConnectionDuration, _ = time.ParseDuration(maxDMLConnectionTimeout)

	adminQueueName     = "admin queue"
	defaultBucketCount = 8
)

// BinlogType represents binlog sync type
type BinlogType uint8

// binlog sync type
const (
	RemoteBinlog BinlogType = iota + 1
	LocalBinlog
)

// Syncer can sync your MySQL data to another MySQL database.
type Syncer struct {
	sync.RWMutex

	tctx *tcontext.Context

	cfg     *config.SubTaskConfig
	syncCfg replication.BinlogSyncerConfig

	sgk           *ShardingGroupKeeper          // keeper to keep all sharding (sub) group in this syncer
	pessimist     *shardddl.Pessimist           // shard DDL pessimist
	injectEventCh chan *replication.BinlogEvent // extra binlog event chan, used to inject binlog event into the main for loop

	binlogType         BinlogType
	streamerController *StreamerController
	enableRelay        bool

	wg    sync.WaitGroup
	jobWg sync.WaitGroup

	schemaTracker *schema.Tracker

	fromDB *UpStreamConn

	toDB      *conn.BaseDB
	toDBConns []*DBConn
	ddlDB     *conn.BaseDB
	ddlDBConn *DBConn

	jobs               []chan *job
	jobsClosed         sync2.AtomicBool
	jobsChanLock       sync.Mutex
	queueBucketMapping []string

	c *causality

	tableRouter   *router.Table
	binlogFilter  *bf.BinlogEvent
	columnMapping *cm.Mapping
	bwList        *filter.Filter

	closed sync2.AtomicBool

	start    time.Time
	lastTime struct {
		sync.RWMutex
		t time.Time
	}

	timezone *time.Location

	binlogSizeCount     sync2.AtomicInt64
	lastBinlogSizeCount sync2.AtomicInt64

	lastCount sync2.AtomicInt64
	count     sync2.AtomicInt64
	totalTps  sync2.AtomicInt64
	tps       sync2.AtomicInt64

	done chan struct{}

	checkpoint CheckPoint
	onlineDDL  OnlinePlugin

	// record process error rather than log.Fatal
	runFatalChan chan *pb.ProcessError
	// record whether error occurred when execute SQLs
	execErrorDetected sync2.AtomicBool

	execErrors struct {
		sync.Mutex
		errors []*ExecErrorContext
	}

	sqlOperatorHolder *operator.Holder

	heartbeat *Heartbeat

	readerHub *streamer.ReaderHub

	// TODO: re-implement tracer flow for binlog event later.
	tracer *tracing.Tracer

	currentPosMu struct {
		sync.RWMutex
		currentPos mysql.Position // use to calc remain binlog size
	}

	addJobFunc func(*job) error
}

// NewSyncer creates a new Syncer.
func NewSyncer(cfg *config.SubTaskConfig, etcdClient *clientv3.Client) *Syncer {
	logger := log.With(zap.String("task", cfg.Name), zap.String("unit", "binlog replication"))
	syncer := &Syncer{
		pessimist: shardddl.NewPessimist(&logger, etcdClient, cfg.Name, cfg.SourceID),
	}
	syncer.cfg = cfg
	syncer.tctx = tcontext.Background().WithLogger(logger)
	syncer.jobsClosed.Set(true) // not open yet
	syncer.closed.Set(false)
	syncer.lastBinlogSizeCount.Set(0)
	syncer.binlogSizeCount.Set(0)
	syncer.lastCount.Set(0)
	syncer.count.Set(0)
	syncer.c = newCausality()
	syncer.done = nil
	syncer.injectEventCh = make(chan *replication.BinlogEvent)
	syncer.tracer = tracing.GetTracer()
	syncer.setTimezone()
	syncer.addJobFunc = syncer.addJob
	syncer.enableRelay = cfg.UseRelay

	syncer.checkpoint = NewRemoteCheckPoint(syncer.tctx, cfg, syncer.checkpointID())

	syncer.setSyncCfg()

	syncer.binlogType = toBinlogType(cfg.UseRelay)
	syncer.sqlOperatorHolder = operator.NewHolder()
	syncer.readerHub = streamer.GetReaderHub()

	if cfg.IsSharding {
		// only need to sync DDL in sharding mode
		syncer.sgk = NewShardingGroupKeeper(syncer.tctx, cfg)
	}

	var err error
	syncer.schemaTracker, err = schema.NewTracker()
	if err != nil {
		syncer.tctx.L().DPanic("cannot create schema tracker", zap.Error(err))
	}

	return syncer
}

func (s *Syncer) newJobChans(count int) {
	s.closeJobChans()
	s.jobs = make([]chan *job, 0, count)
	for i := 0; i < count; i++ {
		s.jobs = append(s.jobs, make(chan *job, 1000))
	}
	s.jobsClosed.Set(false)
}

func (s *Syncer) closeJobChans() {
	s.jobsChanLock.Lock()
	defer s.jobsChanLock.Unlock()
	if s.jobsClosed.Get() {
		return
	}
	for _, ch := range s.jobs {
		close(ch)
	}
	s.jobsClosed.Set(true)
}

// Type implements Unit.Type
func (s *Syncer) Type() pb.UnitType {
	return pb.UnitType_Sync
}

// Init initializes syncer for a sync task, but not start Process.
// if fail, it should not call s.Close.
// some check may move to checker later.
func (s *Syncer) Init(ctx context.Context) (err error) {
	rollbackHolder := fr.NewRollbackHolder("syncer")
	defer func() {
		if err != nil {
			rollbackHolder.RollbackReverseOrder()
		}
	}()

	tctx := s.tctx.WithContext(ctx)

	err = s.createDBs()
	if err != nil {
		return err
	}
	rollbackHolder.Add(fr.FuncRollback{Name: "close-DBs", Fn: s.closeDBs})

	s.streamerController = NewStreamerController(tctx, s.syncCfg, s.fromDB, s.binlogType, s.cfg.RelayDir, s.timezone)

	s.bwList, err = filter.New(s.cfg.CaseSensitive, s.cfg.BWList)
	if err != nil {
		return terror.ErrSyncerUnitGenBWList.Delegate(err)
	}

	s.binlogFilter, err = bf.NewBinlogEvent(s.cfg.CaseSensitive, s.cfg.FilterRules)
	if err != nil {
		return terror.ErrSyncerUnitGenBinlogEventFilter.Delegate(err)
	}

	if len(s.cfg.ColumnMappingRules) > 0 {
		s.columnMapping, err = cm.NewMapping(s.cfg.CaseSensitive, s.cfg.ColumnMappingRules)
		if err != nil {
			return terror.ErrSyncerUnitGenColumnMapping.Delegate(err)
		}
	}

	if s.cfg.OnlineDDLScheme != "" {
		fn, ok := OnlineDDLSchemes[s.cfg.OnlineDDLScheme]
		if !ok {
			return terror.ErrSyncerUnitOnlineDDLSchemeNotSupport.Generate(s.cfg.OnlineDDLScheme)
		}
		s.onlineDDL, err = fn(tctx, s.cfg)
		if err != nil {
			return err
		}
		rollbackHolder.Add(fr.FuncRollback{Name: "close-onlineDDL", Fn: s.closeOnlineDDL})
	}

	err = s.genRouter()
	if err != nil {
		return err
	}

	if s.cfg.IsSharding {
		err = s.sgk.Init()
		if err != nil {
			return err
		}

		err = s.initShardingGroups()
		if err != nil {
			return err
		}
		rollbackHolder.Add(fr.FuncRollback{Name: "close-sharding-group-keeper", Fn: s.sgk.Close})
	}

	err = s.checkpoint.Init(tctx)
	if err != nil {
		return err
	}
	rollbackHolder.Add(fr.FuncRollback{Name: "close-checkpoint", Fn: s.checkpoint.Close})

	if s.cfg.RemoveMeta {
		err = s.checkpoint.Clear(tctx)
		if err != nil {
			return terror.Annotate(err, "clear checkpoint in syncer")
		}

		if s.onlineDDL != nil {
			err = s.onlineDDL.Clear(tctx)
			if err != nil {
				return terror.Annotate(err, "clear online ddl in syncer")
			}
		}
		s.tctx.L().Info("all previous meta cleared")
	}

	err = s.checkpoint.Load(tctx, s.schemaTracker)
	if err != nil {
		return err
	}
	if s.cfg.EnableHeartbeat {
		s.heartbeat, err = GetHeartbeat(&HeartbeatConfig{
			serverID:       s.cfg.ServerID,
			masterCfg:      s.cfg.From,
			updateInterval: int64(s.cfg.HeartbeatUpdateInterval),
			reportInterval: int64(s.cfg.HeartbeatReportInterval),
		})
		if err != nil {
			return err
		}
		err = s.heartbeat.AddTask(s.cfg.Name)
		if err != nil {
			return err
		}
		rollbackHolder.Add(fr.FuncRollback{Name: "remove-heartbeat", Fn: s.removeHeartbeat})
	}

	// when Init syncer, set active relay log info
	err = s.setInitActiveRelayLog()
	if err != nil {
		return err
	}
	rollbackHolder.Add(fr.FuncRollback{Name: "remove-active-realylog", Fn: s.removeActiveRelayLog})

	s.reset()
	return nil
}

// initShardingGroups initializes sharding groups according to source MySQL, filter rules and router rules
// NOTE: now we don't support modify router rules after task has started
func (s *Syncer) initShardingGroups() error {
	// fetch tables from source and filter them
	sourceTables, err := s.fromDB.fetchAllDoTables(s.bwList)
	if err != nil {
		return err
	}

	// convert according to router rules
	// target-schema -> target-table -> source-IDs
	mapper := make(map[string]map[string][]string, len(sourceTables))
	for schema, tables := range sourceTables {
		for _, table := range tables {
			targetSchema, targetTable := s.renameShardingSchema(schema, table)
			mSchema, ok := mapper[targetSchema]
			if !ok {
				mapper[targetSchema] = make(map[string][]string, len(tables))
				mSchema = mapper[targetSchema]
			}
			_, ok = mSchema[targetTable]
			if !ok {
				mSchema[targetTable] = make([]string, 0, len(tables))
			}
			ID, _ := GenTableID(schema, table)
			mSchema[targetTable] = append(mSchema[targetTable], ID)
		}
	}

	loadMeta, err2 := s.sgk.LoadShardMeta()
	if err2 != nil {
		return err2
	}

	// add sharding group
	for targetSchema, mSchema := range mapper {
		for targetTable, sourceIDs := range mSchema {
			tableID, _ := GenTableID(targetSchema, targetTable)
			_, _, _, _, err := s.sgk.AddGroup(targetSchema, targetTable, sourceIDs, loadMeta[tableID], false)
			if err != nil {
				return err
			}
		}
	}

	shardGroup := s.sgk.Groups()
	s.tctx.L().Debug("initial sharding groups", zap.Int("shard group length", len(shardGroup)), zap.Reflect("shard group", shardGroup))

	return nil
}

// IsFreshTask implements Unit.IsFreshTask
func (s *Syncer) IsFreshTask(ctx context.Context) (bool, error) {
	globalPoint := s.checkpoint.GlobalPoint()
	tablePoint := s.checkpoint.TablePoint()
	return binlog.ComparePosition(globalPoint, minCheckpoint) <= 0 && len(tablePoint) == 0, nil
}

func (s *Syncer) reset() {
	if s.streamerController != nil {
		s.streamerController.Close(s.tctx)
	}
	// create new job chans
	s.newJobChans(s.cfg.WorkerCount + 1)

	s.execErrorDetected.Set(false)
	s.resetExecErrors()

	if s.cfg.IsSharding {
		// every time start to re-sync from resume, we reset status to make it like a fresh syncing
		s.sgk.ResetGroups()
		s.pessimist.Reset()
	}
}

func (s *Syncer) resetDBs(tctx *tcontext.Context) error {
	var err error

	for i := 0; i < len(s.toDBConns); i++ {
		err = s.toDBConns[i].resetConn(tctx)
		if err != nil {
			return terror.WithScope(err, terror.ScopeDownstream)
		}
	}

	if s.onlineDDL != nil {
		err = s.onlineDDL.ResetConn(tctx)
		if err != nil {
			return terror.WithScope(err, terror.ScopeDownstream)
		}
	}

	if s.sgk != nil {
		err = s.sgk.dbConn.resetConn(tctx)
		if err != nil {
			return terror.WithScope(err, terror.ScopeDownstream)
		}
	}

	err = s.ddlDBConn.resetConn(tctx)
	if err != nil {
		return terror.WithScope(err, terror.ScopeDownstream)
	}

	err = s.checkpoint.ResetConn(tctx)
	if err != nil {
		return terror.WithScope(err, terror.ScopeDownstream)
	}

	return nil
}

// Process implements the dm.Unit interface.
func (s *Syncer) Process(ctx context.Context, pr chan pb.ProcessResult) {
	syncerExitWithErrorCounter.WithLabelValues(s.cfg.Name).Add(0)

	newCtx, cancel := context.WithCancel(ctx)
	defer cancel()

	// create new done chan
	s.done = make(chan struct{})

	runFatalChan := make(chan *pb.ProcessError, s.cfg.WorkerCount+1)
	s.runFatalChan = runFatalChan
	errs := make([]*pb.ProcessError, 0, 2)

	var wg sync.WaitGroup
	wg.Add(1)
	go func() {
		defer wg.Done()
		for {
			err, ok := <-runFatalChan
			if !ok {
				return
			}
			cancel() // cancel s.Run
			syncerExitWithErrorCounter.WithLabelValues(s.cfg.Name).Inc()
			errs = append(errs, err)
		}
	}()

	wg.Add(1)
	go func() {
		defer wg.Done()
		<-newCtx.Done() // ctx or newCtx
	}()

	wg.Add(1)
	go func() {
		s.runBackgroundJob(newCtx)
		wg.Done()
	}()

	err := s.Run(newCtx)
	if err != nil {
		// returned error rather than sent to runFatalChan
		// cancel goroutines created in s.Run
		cancel()
	}
	s.closeJobChans()   // Run returned, all jobs sent, we can close s.jobs
	s.wg.Wait()         // wait for sync goroutine to return
	close(runFatalChan) // Run returned, all potential fatal sent to s.runFatalChan
	wg.Wait()           // wait for receive all fatal from s.runFatalChan

	if err != nil {
		syncerExitWithErrorCounter.WithLabelValues(s.cfg.Name).Inc()
		errs = append(errs, unit.NewProcessError(pb.ErrorType_UnknownError, err))
	}

	isCanceled := false
	if len(errs) == 0 {
		select {
		case <-ctx.Done():
			isCanceled = true
		default:
		}
	} else {
		// pause because of error occurred
		s.Pause()
	}

	// try to rollback checkpoints, if they already flushed, no effect
	prePos := s.checkpoint.GlobalPoint()
	s.checkpoint.Rollback(s.schemaTracker)
	currPos := s.checkpoint.GlobalPoint()
	if binlog.ComparePosition(prePos, currPos) != 0 {
		s.tctx.L().Warn("something wrong with rollback global checkpoint", zap.Stringer("previous position", prePos), zap.Stringer("current position", currPos))
	}

	pr <- pb.ProcessResult{
		IsCanceled: isCanceled,
		Errors:     errs,
	}
}

func (s *Syncer) getMasterStatus() (mysql.Position, gtid.Set, error) {
	return s.fromDB.getMasterStatus(s.cfg.Flavor)
}

func (s *Syncer) getTable(origSchema, origTable, renamedSchema, renamedTable string, p *parser.Parser) (*model.TableInfo, error) {
	ti, err := s.schemaTracker.GetTable(origSchema, origTable)
	if err == nil {
		return ti, nil
	}
	if !schema.IsTableNotExists(err) {
		return nil, terror.ErrSchemaTrackerCannotGetTable.Delegate(err, origSchema, origTable)
	}

	// if the table does not exist (IsTableNotExists(err)), continue to fetch the table from downstream and create it.

	if err = s.schemaTracker.CreateSchemaIfNotExists(origSchema); err != nil {
		return nil, terror.ErrSchemaTrackerCannotCreateSchema.Delegate(err, origSchema)
	}

	// TODO: Switch to use the HTTP interface to retrieve the TableInfo directly
	// (and get rid of ddlDBConn).
	rows, err := s.ddlDBConn.querySQL(s.tctx, "SHOW CREATE TABLE "+dbutil.TableName(renamedSchema, renamedTable))
	if err != nil {
		return nil, terror.ErrSchemaTrackerCannotFetchDownstreamTable.Delegate(err, renamedSchema, renamedTable, origSchema, origTable)
	}
	defer rows.Close()

	ctx := context.Background()
	for rows.Next() {
		var tableName, createSQL string
		if err = rows.Scan(&tableName, &createSQL); err != nil {
			return nil, terror.WithScope(terror.DBErrorAdapt(err, terror.ErrDBDriverError), terror.ScopeDownstream)
		}

		// rename the table back to original.
		var createNode ast.StmtNode
		createNode, err = p.ParseOneStmt(createSQL, "", "")
		if err != nil {
			return nil, terror.ErrSchemaTrackerCannotParseDownstreamTable.Delegate(err, renamedSchema, renamedTable, origSchema, origTable)
		}
		createStmt := createNode.(*ast.CreateTableStmt)
		createStmt.IfNotExists = true
		createStmt.Table.Schema = model.NewCIStr(origSchema)
		createStmt.Table.Name = model.NewCIStr(origTable)

		var newCreateSQLBuilder strings.Builder
		restoreCtx := format.NewRestoreCtx(format.DefaultRestoreFlags, &newCreateSQLBuilder)
		if err = createStmt.Restore(restoreCtx); err != nil {
			return nil, terror.ErrSchemaTrackerCannotParseDownstreamTable.Delegate(err, renamedSchema, renamedTable, origSchema, origTable)
		}
		newCreateSQL := newCreateSQLBuilder.String()
		s.tctx.L().Debug("reverse-synchronized table schema",
			zap.String("origSchema", origSchema),
			zap.String("origTable", origTable),
			zap.String("renamedSchema", renamedSchema),
			zap.String("renamedTable", renamedTable),
			zap.String("sql", newCreateSQL),
		)
		if err = s.schemaTracker.Exec(ctx, origSchema, newCreateSQL); err != nil {
			return nil, terror.ErrSchemaTrackerCannotCreateTable.Delegate(err, origSchema, origTable)
		}
	}

	if err = rows.Err(); err != nil {
		return nil, terror.WithScope(terror.DBErrorAdapt(err, terror.ErrDBDriverError), terror.ScopeDownstream)
	}

	ti, err = s.schemaTracker.GetTable(origSchema, origTable)
	if err != nil {
		return nil, terror.ErrSchemaTrackerCannotGetTable.Delegate(err, origSchema, origTable)
	}
	return ti, nil
}

func (s *Syncer) addCount(isFinished bool, queueBucket string, tp opType, n int64) {
	m := addedJobsTotal
	if isFinished {
		s.count.Add(n)
		m = finishedJobsTotal
	}

	switch tp {
	case insert:
		m.WithLabelValues("insert", s.cfg.Name, queueBucket).Add(float64(n))
	case update:
		m.WithLabelValues("update", s.cfg.Name, queueBucket).Add(float64(n))
	case del:
		m.WithLabelValues("del", s.cfg.Name, queueBucket).Add(float64(n))
	case ddl:
		m.WithLabelValues("ddl", s.cfg.Name, queueBucket).Add(float64(n))
	case xid:
		// ignore xid jobs
	case flush:
		m.WithLabelValues("flush", s.cfg.Name, queueBucket).Add(float64(n))
	case skip:
		// ignore skip jobs
	default:
		s.tctx.L().Warn("unknown job operation type", zap.Stringer("type", tp))
	}
}

func (s *Syncer) checkWait(job *job) bool {
	if job.tp == ddl {
		return true
	}

	if s.checkpoint.CheckGlobalPoint() {
		return true
	}

	return false
}

func (s *Syncer) saveTablePoint(db, table string, pos mysql.Position) {
	ti, err := s.schemaTracker.GetTable(db, table)
	if err != nil {
		s.tctx.L().DPanic("table info missing from schema tracker",
			zap.String("schema", db),
			zap.String("table", table),
			zap.Stringer("pos", pos),
			zap.Error(err))
	}
	s.checkpoint.SaveTablePoint(db, table, pos, ti)
}

func (s *Syncer) addJob(job *job) error {
	var (
		queueBucket int
	)
	switch job.tp {
	case xid:
		s.saveGlobalPoint(job.pos)
		return nil
	case flush:
		addedJobsTotal.WithLabelValues("flush", s.cfg.Name, adminQueueName).Inc()
		// ugly code addJob and sync, refine it later
		s.jobWg.Add(s.cfg.WorkerCount)
		for i := 0; i < s.cfg.WorkerCount; i++ {
			s.jobs[i] <- job
		}
		s.jobWg.Wait()
		finishedJobsTotal.WithLabelValues("flush", s.cfg.Name, adminQueueName).Inc()
		return s.flushCheckPoints()
	case ddl:
		s.jobWg.Wait()
		addedJobsTotal.WithLabelValues("ddl", s.cfg.Name, adminQueueName).Inc()
		s.jobWg.Add(1)
		queueBucket = s.cfg.WorkerCount
		s.jobs[queueBucket] <- job
	case insert, update, del:
		s.jobWg.Add(1)
		queueBucket = int(utils.GenHashKey(job.key)) % s.cfg.WorkerCount
		s.addCount(false, s.queueBucketMapping[queueBucket], job.tp, 1)
		s.jobs[queueBucket] <- job
	}

	wait := s.checkWait(job)
	if wait {
		s.jobWg.Wait()
		s.c.reset()
	}

	switch job.tp {
	case ddl:
		// only save checkpoint for DDL and XID (see above)
		s.saveGlobalPoint(job.pos)
		if len(job.sourceSchema) > 0 {
			s.saveTablePoint(job.sourceSchema, job.sourceTable, job.pos)
		}
		// reset sharding group after checkpoint saved
		s.resetShardingGroup(job.targetSchema, job.targetTable)
	case insert, update, del:
		// save job's current pos for DML events
		if len(job.sourceSchema) > 0 {
			s.saveTablePoint(job.sourceSchema, job.sourceTable, job.currentPos)
		}
	}

	if wait {
		return s.flushCheckPoints()
	}

	return nil
}

func (s *Syncer) saveGlobalPoint(globalPoint mysql.Position) {
	if s.cfg.IsSharding {
		globalPoint = s.sgk.AdjustGlobalPoint(globalPoint)
	}
	s.checkpoint.SaveGlobalPoint(globalPoint)
}

func (s *Syncer) resetShardingGroup(schema, table string) {
	if s.cfg.IsSharding {
		// for DDL sharding group, reset group after checkpoint saved
		group := s.sgk.Group(schema, table)
		if group != nil {
			group.Reset()
		}
	}
}

// flushCheckPoints flushes previous saved checkpoint in memory to persistent storage, like TiDB
// we flush checkpoints in three cases:
//   1. DDL executed
//   2. at intervals (and job executed)
//   3. pausing / stopping the sync (driven by `s.flushJobs`)
// but when error occurred, we can not flush checkpoint, otherwise data may lost
// and except rejecting to flush the checkpoint, we also need to rollback the checkpoint saved before
//   this should be handled when `s.Run` returned
//
// we may need to refactor the concurrency model to make the work-flow more clearer later
func (s *Syncer) flushCheckPoints() error {
	if s.execErrorDetected.Get() {
		s.tctx.L().Warn("error detected when executing SQL job, skip flush checkpoint", zap.Stringer("checkpoint", s.checkpoint))
		return nil
	}

	var (
		exceptTableIDs map[string]bool
		exceptTables   [][]string
		shardMetaSQLs  []string
		shardMetaArgs  [][]interface{}
	)
	if s.cfg.IsSharding {
		// flush all checkpoints except tables which are unresolved for sharding DDL
		exceptTableIDs, exceptTables = s.sgk.UnresolvedTables()
		s.tctx.L().Info("flush checkpoints except for these tables", zap.Reflect("tables", exceptTables))

		shardMetaSQLs, shardMetaArgs = s.sgk.PrepareFlushSQLs(exceptTableIDs)
		s.tctx.L().Info("prepare flush sqls", zap.Strings("shard meta sqls", shardMetaSQLs), zap.Reflect("shard meta arguments", shardMetaArgs))
	}

	tctx, cancel := s.tctx.WithContext(context.Background()).WithTimeout(maxDMLConnectionDuration)
	defer cancel()
	err := s.checkpoint.FlushPointsExcept(tctx, exceptTables, shardMetaSQLs, shardMetaArgs)
	if err != nil {
		return terror.Annotatef(err, "flush checkpoint %s", s.checkpoint)
	}
	s.tctx.L().Info("flushed checkpoint", zap.Stringer("checkpoint", s.checkpoint))

	// update current active relay log after checkpoint flushed
	err = s.updateActiveRelayLog(s.checkpoint.GlobalPoint())
	if err != nil {
		return err
	}
	return nil
}

// DDL synced one by one, so we only need to process one DDL at a time
func (s *Syncer) syncDDL(tctx *tcontext.Context, queueBucket string, db *DBConn, ddlJobChan chan *job) {
	defer s.wg.Done()

	var err error
	for {
		sqlJob, ok := <-ddlJobChan
		if !ok {
			return
		}

		shardOp := s.pessimist.PendingOperation()
		if shardOp != nil && !shardOp.Exec {
			tctx.L().Info("ignore sharding DDLs", zap.Strings("ddls", sqlJob.ddls))
		} else {
			var affected int
			affected, err = db.executeSQLWithIgnore(tctx, ignoreDDLError, sqlJob.ddls)
			if err != nil {
				err = s.handleSpecialDDLError(tctx, err, sqlJob.ddls, affected, db)
				err = terror.WithScope(err, terror.ScopeDownstream)
			}
		}
		if err != nil {
			s.appendExecErrors(&ExecErrorContext{
				err:  err,
				pos:  sqlJob.currentPos,
				jobs: fmt.Sprintf("%v", sqlJob.ddls),
			})
		}

		if s.cfg.IsSharding {
			// for sharding DDL syncing, send result back
			shardInfo := s.pessimist.PendingInfo()
			if shardInfo == nil {
				// no need to do the shard DDL handle for `CREATE DATABASE/TABLE` now.
				s.tctx.L().Warn("skip shard DDL handle in sharding mode", zap.Strings("ddl", sqlJob.ddls))
			} else if shardOp == nil {
				// TODO(csuzhangxc): add terror.
				err = fmt.Errorf("missing shard DDL lock operation for shard DDL info (%s)", shardInfo)
			} else {
				err = s.pessimist.DoneOperationDeleteInfo(*shardOp, *shardInfo)
			}
		}
		s.jobWg.Done()
		if err != nil {
			s.execErrorDetected.Set(true)
			if !utils.IsContextCanceledError(err) {
				s.runFatalChan <- unit.NewProcessError(pb.ErrorType_ExecSQL, err)
			}
			continue
		}
		s.addCount(true, queueBucket, sqlJob.tp, int64(len(sqlJob.ddls)))
	}
}

func (s *Syncer) sync(tctx *tcontext.Context, queueBucket string, db *DBConn, jobChan chan *job) {
	defer s.wg.Done()

	idx := 0
	count := s.cfg.Batch
	jobs := make([]*job, 0, count)
	tpCnt := make(map[opType]int64)

	clearF := func() {
		for i := 0; i < idx; i++ {
			s.jobWg.Done()
		}

		idx = 0
		jobs = jobs[0:0]
		for tpName, v := range tpCnt {
			s.addCount(true, queueBucket, tpName, v)
			tpCnt[tpName] = 0
		}
	}

	fatalF := func(err error, errType pb.ErrorType) {
		s.execErrorDetected.Set(true)
		if !utils.IsContextCanceledError(err) {
			s.runFatalChan <- unit.NewProcessError(errType, err)
		}
		clearF()
	}

	executeSQLs := func() error {
		if len(jobs) == 0 {
			return nil
		}
		queries := make([]string, 0, len(jobs))
		args := make([][]interface{}, 0, len(jobs))
		for _, j := range jobs {
			queries = append(queries, j.sql)
			args = append(args, j.args)
		}
		affected, err := db.executeSQL(tctx, queries, args...)
		if err != nil {
			errCtx := &ExecErrorContext{err, jobs[affected].currentPos, fmt.Sprintf("%v", jobs)}
			s.appendExecErrors(errCtx)
		}
		return err
	}

	var err error
	for {
		select {
		case sqlJob, ok := <-jobChan:
			if !ok {
				return
			}
			idx++

			if sqlJob.tp != flush && len(sqlJob.sql) > 0 {
				jobs = append(jobs, sqlJob)
				tpCnt[sqlJob.tp]++
			}

			if idx >= count || sqlJob.tp == flush {
				err = executeSQLs()
				if err != nil {
					fatalF(err, pb.ErrorType_ExecSQL)
					continue
				}
				clearF()
			}

		default:
			if len(jobs) > 0 {
				err = executeSQLs()
				if err != nil {
					fatalF(err, pb.ErrorType_ExecSQL)
					continue
				}
				clearF()
			} else {
				time.Sleep(waitTime)
			}
		}
	}
}

// Run starts running for sync, we should guarantee it can rerun when paused.
func (s *Syncer) Run(ctx context.Context) (err error) {
	tctx := s.tctx.WithContext(ctx)

	defer func() {
		if s.done != nil {
			close(s.done)
		}
	}()

	parser2, err := s.fromDB.getParser(s.cfg.EnableANSIQuotes)
	if err != nil {
		return err
	}

	fresh, err := s.IsFreshTask(ctx)
	if err != nil {
		return err
	} else if fresh {
		// for fresh task, we try to load checkpoints from meta (file or config item)
		err = s.checkpoint.LoadMeta()
		if err != nil {
			return err
		}
	}

	// currentPos is the pos for current received event (End_log_pos in `show binlog events` for mysql)
	// lastPos is the pos for last received (ROTATE / QUERY / XID) event (End_log_pos in `show binlog events` for mysql)
	// we use currentPos to replace and skip binlog event of specified position and update table checkpoint in sharding ddl
	// we use lastPos to update global checkpoint and table checkpoint
	var (
		currentPos = s.checkpoint.GlobalPoint() // also init to global checkpoint
		lastPos    = s.checkpoint.GlobalPoint()
	)
	s.tctx.L().Info("replicate binlog from checkpoint", zap.Stringer("checkpoint", lastPos))

	if s.streamerController.IsClosed() {
		err = s.streamerController.Start(tctx, lastPos)
		if err != nil {
			return terror.Annotate(err, "fail to restart streamer controller")
		}
	}

	s.queueBucketMapping = make([]string, 0, s.cfg.WorkerCount+1)
	for i := 0; i < s.cfg.WorkerCount; i++ {
		s.wg.Add(1)
		name := queueBucketName(i)
		s.queueBucketMapping = append(s.queueBucketMapping, name)
		go func(i int, n string) {
			ctx2, cancel := context.WithCancel(ctx)
			ctctx := s.tctx.WithContext(ctx2)
			s.sync(ctctx, n, s.toDBConns[i], s.jobs[i])
			cancel()
		}(i, name)
	}

	s.queueBucketMapping = append(s.queueBucketMapping, adminQueueName)
	s.wg.Add(1)
	go func() {
		ctx2, cancel := context.WithCancel(ctx)
		ctctx := s.tctx.WithContext(ctx2)
		s.syncDDL(ctctx, adminQueueName, s.ddlDBConn, s.jobs[s.cfg.WorkerCount])
		cancel()
	}()

	s.wg.Add(1)
	go func() {
		ctx2, cancel := context.WithCancel(ctx)
		s.printStatus(ctx2)
		cancel()
	}()

	defer func() {
		if err1 := recover(); err1 != nil {
			s.tctx.L().Error("panic log", zap.Reflect("error message", err1), zap.Stack("statck"))
			err = terror.ErrSyncerUnitPanic.Generate(err1)
		}

		s.jobWg.Wait()
		if err2 := s.flushCheckPoints(); err2 != nil {
			s.tctx.L().Warn("fail to flush check points when exit task", zap.Error(err2))
		}
	}()

	s.start = time.Now()
	s.lastTime.Lock()
	s.lastTime.t = s.start
	s.lastTime.Unlock()

	tryReSync := true

	// safeMode makes syncer reentrant.
	// we make each operator reentrant to make syncer reentrant.
	// `replace` and `delete` are naturally reentrant.
	// use `delete`+`replace` to represent `update` can make `update`  reentrant.
	// but there are no ways to make `update` idempotent,
	// if we start syncer at an early position, database must bear a period of inconsistent state,
	// it's eventual consistency.
	safeMode := sm.NewSafeMode()
	s.enableSafeModeInitializationPhase(tctx, safeMode)

	// syncing progress with sharding DDL group
	// 1. use the global streamer to sync regular binlog events
	// 2. sharding DDL synced for some sharding groups
	//    * record first pos, last pos, target schema, target table as re-sync info
	// 3. use the re-sync info recorded in step.2 to create a new streamer
	// 4. use the new streamer re-syncing for this sharding group
	// 5. in sharding group's re-syncing
	//    * ignore other tables' binlog events
	//    * compare last pos with current binlog's pos to determine whether re-sync completed
	// 6. use the global streamer to continue the syncing
	var (
		shardingReSyncCh    = make(chan *ShardingReSync, 10)
		shardingReSync      *ShardingReSync
		savedGlobalLastPos  mysql.Position
		latestOp            opType // latest job operation tp
		eventTimeoutCounter time.Duration
		traceSource         = fmt.Sprintf("%s.syncer.%s", s.cfg.SourceID, s.cfg.Name)
		traceID             string
	)

	closeShardingResync := func() error {
		if shardingReSync == nil {
			return nil
		}

		// if remaining DDLs in sequence, redirect global stream to the next sharding DDL position
		if !shardingReSync.allResolved {
			nextPos, err2 := s.sgk.ActiveDDLFirstPos(shardingReSync.targetSchema, shardingReSync.targetTable)
			if err2 != nil {
				return err2
			}

			err2 = s.streamerController.RedirectStreamer(s.tctx, nextPos)
			if err2 != nil {
				return err2
			}
		}
		shardingReSync = nil
		lastPos = savedGlobalLastPos // restore global last pos
		return nil
	}

	for {
		s.currentPosMu.Lock()
		s.currentPosMu.currentPos = currentPos
		s.currentPosMu.Unlock()

		// fetch from sharding resync channel if needed, and redirect global
		// stream to current binlog position recorded by ShardingReSync
		if shardingReSync == nil && len(shardingReSyncCh) > 0 {
			// some sharding groups need to re-syncing
			shardingReSync = <-shardingReSyncCh
			savedGlobalLastPos = lastPos // save global last pos
			lastPos = shardingReSync.currPos

			err = s.streamerController.RedirectStreamer(s.tctx, shardingReSync.currPos)
			if err != nil {
				return err
			}

			failpoint.Inject("ReSyncExit", func() {
				s.tctx.L().Warn("exit triggered", zap.String("failpoint", "ReSyncExit"))
				utils.OsExit(1)
			})
		}

		var e *replication.BinlogEvent

		// we only inject sqls  in global streaming to avoid DDL position confusion
		if shardingReSync == nil {
			e = s.tryInject(latestOp, currentPos)
			latestOp = null
		}
		if e == nil {
			e, err = s.streamerController.GetEvent(tctx)
		}

		startTime := time.Now()
		if err == context.Canceled {
			s.tctx.L().Info("binlog replication main routine quit(context canceled)!", zap.Stringer("last position", lastPos))
			return nil
		} else if err == context.DeadlineExceeded {
			s.tctx.L().Info("deadline exceeded when fetching binlog event")
			eventTimeoutCounter += eventTimeout
			if eventTimeoutCounter < maxEventTimeout {
				err = s.flushJobs()
				if err != nil {
					return err
				}
				continue
			}

			eventTimeoutCounter = 0
			if s.needResync() {
				s.tctx.L().Info("timeout when fetching binlog event, there must be some problems with replica connection, try to re-connect")
				err = s.streamerController.ReopenWithRetry(tctx, lastPos)
				if err != nil {
					return err
				}
			}
			continue
		} else if isDuplicateServerIDError(err) {
			// if the server id is already used, need to use a new server id
			tctx.L().Info("server id is already used by another slave, will change to a new server id and get event again")
			err1 := s.streamerController.UpdateServerIDAndResetReplication(tctx, lastPos)
			if err1 != nil {
				return err1
			}
			continue
		}

		if err != nil {
			s.tctx.L().Error("fail to fetch binlog", log.ShortError(err))

			if s.streamerController.CanRetry() {
				err = s.streamerController.ResetReplicationSyncer(s.tctx, lastPos)
				if err != nil {
					return err
				}
				continue
			}

			// try to re-sync in gtid mode
			if tryReSync && s.cfg.EnableGTID && isBinlogPurgedError(err) && s.cfg.AutoFixGTID {
				time.Sleep(retryTimeout)
				err = s.reSyncBinlog(*tctx, lastPos)
				if err != nil {
					return err
				}
				tryReSync = false
				continue
			}

			return err
		}

		// get binlog event, reset tryReSync, so we can re-sync binlog while syncer meets errors next time
		tryReSync = true
		binlogPosGauge.WithLabelValues("syncer", s.cfg.Name).Set(float64(e.Header.LogPos))
		index, err := binlog.GetFilenameIndex(lastPos.Name)
		if err != nil {
			s.tctx.L().Error("fail to get index number of binlog file", log.ShortError(err))
		} else {
			binlogFileGauge.WithLabelValues("syncer", s.cfg.Name).Set(float64(index))
		}
		s.binlogSizeCount.Add(int64(e.Header.EventSize))

		failpoint.Inject("ProcessBinlogSlowDown", nil)

		s.tctx.L().Debug("receive binlog event", zap.Reflect("header", e.Header))
		ec := eventContext{
			tctx:                tctx,
			header:              e.Header,
			currentPos:          &currentPos,
			lastPos:             &lastPos,
			shardingReSync:      shardingReSync,
			latestOp:            &latestOp,
			closeShardingResync: closeShardingResync,
			traceSource:         traceSource,
			safeMode:            safeMode,
			tryReSync:           tryReSync,
			startTime:           startTime,
			traceID:             &traceID,
			parser2:             parser2,
			shardingReSyncCh:    &shardingReSyncCh,
		}

		switch ev := e.Event.(type) {
		case *replication.RotateEvent:
			err = s.handleRotateEvent(ev, ec)
			if err != nil {
				return terror.Annotatef(err, "current pos %s", currentPos)
			}
		case *replication.RowsEvent:
			err = s.handleRowsEvent(ev, ec)
			if err != nil {
				return terror.Annotatef(err, "current pos %s", currentPos)
			}
		case *replication.QueryEvent:
			err = s.handleQueryEvent(ev, ec)
			if err != nil {
				return terror.Annotatef(err, "current pos %s", currentPos)
			}
		case *replication.XIDEvent:
			if shardingReSync != nil {
				shardingReSync.currPos.Pos = e.Header.LogPos
				lastPos = shardingReSync.currPos
				if binlog.ComparePosition(shardingReSync.currPos, shardingReSync.latestPos) >= 0 {
					s.tctx.L().Info("re-replicate shard group was completed", zap.String("event", "XID"), zap.Reflect("re-shard", shardingReSync))
					err = closeShardingResync()
					if err != nil {
						return terror.Annotatef(err, "shard group current pos %s", shardingReSync.currPos)
					}
					continue
				}
			}

			latestOp = xid
			currentPos.Pos = e.Header.LogPos
			s.tctx.L().Debug("", zap.String("event", "XID"), zap.Stringer("last position", lastPos), log.WrapStringerField("position", currentPos), log.WrapStringerField("gtid set", ev.GSet))
			lastPos.Pos = e.Header.LogPos // update lastPos

			job := newXIDJob(currentPos, currentPos, nil, traceID)
			err = s.addJobFunc(job)
			if err != nil {
				return terror.Annotatef(err, "current pos %s", currentPos)
			}
		}
	}
}

type eventContext struct {
	tctx                *tcontext.Context
	header              *replication.EventHeader
	currentPos          *mysql.Position
	lastPos             *mysql.Position
	shardingReSync      *ShardingReSync
	latestOp            *opType
	closeShardingResync func() error
	traceSource         string
	safeMode            *sm.SafeMode
	tryReSync           bool
	startTime           time.Time
	traceID             *string
	parser2             *parser.Parser
	shardingReSyncCh    *chan *ShardingReSync
}

// TODO: Further split into smaller functions and group common arguments into
// a context struct.
func (s *Syncer) handleRotateEvent(ev *replication.RotateEvent, ec eventContext) error {
	*ec.currentPos = mysql.Position{
		Name: string(ev.NextLogName),
		Pos:  uint32(ev.Position),
	}
	if binlog.ComparePosition(*ec.currentPos, *ec.lastPos) > 0 {
		*ec.lastPos = *ec.currentPos
	}

	if ec.shardingReSync != nil {
		if binlog.ComparePosition(*ec.currentPos, ec.shardingReSync.currPos) > 0 {
			ec.shardingReSync.currPos = *ec.currentPos
		}

		if binlog.ComparePosition(ec.shardingReSync.currPos, ec.shardingReSync.latestPos) >= 0 {
			s.tctx.L().Info("re-replicate shard group was completed", zap.String("event", "rotate"), zap.Reflect("re-shard", ec.shardingReSync))
			err := ec.closeShardingResync()
			if err != nil {
				return err
			}
		} else {
			s.tctx.L().Debug("re-replicate shard group", zap.String("event", "rotate"), log.WrapStringerField("position", ec.currentPos), zap.Reflect("re-shard", ec.shardingReSync))
		}
		return nil
	}
	*ec.latestOp = rotate

	s.tctx.L().Info("", zap.String("event", "rotate"), log.WrapStringerField("position", ec.currentPos))
	return nil
}

func (s *Syncer) handleRowsEvent(ev *replication.RowsEvent, ec eventContext) error {
	originSchema, originTable := string(ev.Table.Schema), string(ev.Table.Table)
	schemaName, tableName := s.renameShardingSchema(originSchema, originTable)
	*ec.currentPos = mysql.Position{
		Name: ec.lastPos.Name,
		Pos:  ec.header.LogPos,
	}

	if ec.shardingReSync != nil {
		ec.shardingReSync.currPos.Pos = ec.header.LogPos
		if binlog.ComparePosition(ec.shardingReSync.currPos, ec.shardingReSync.latestPos) >= 0 {
			s.tctx.L().Info("re-replicate shard group was completed", zap.String("event", "row"), zap.Reflect("re-shard", ec.shardingReSync))
			return ec.closeShardingResync()
		}
		if ec.shardingReSync.targetSchema != schemaName || ec.shardingReSync.targetTable != tableName {
			// in re-syncing, ignore non current sharding group's events
			s.tctx.L().Debug("skip event in re-replicating shard group", zap.String("event", "row"), zap.Reflect("re-shard", ec.shardingReSync))
			return nil
		}
	}

	// DML position before table checkpoint, ignore it
	if !s.checkpoint.IsNewerTablePoint(originSchema, originTable, *ec.currentPos) {
		s.tctx.L().Debug("ignore obsolete event that is old than table checkpoint", zap.String("event", "row"), log.WrapStringerField("position", ec.currentPos), zap.String("origin schema", originSchema), zap.String("origin table", originTable))
		return nil
	}

	s.tctx.L().Debug("", zap.String("event", "row"), zap.String("origin schema", originSchema), zap.String("origin table", originTable), zap.String("target schema", schemaName), zap.String("target table", tableName), log.WrapStringerField("position", ec.currentPos), zap.Reflect("raw event data", ev.Rows))

	if s.cfg.EnableHeartbeat {
		s.heartbeat.TryUpdateTaskTs(s.cfg.Name, originSchema, originTable, ev.Rows)
	}

	ignore, err := s.skipDMLEvent(originSchema, originTable, ec.header.EventType)
	if err != nil {
		return err
	}
	if ignore {
		binlogSkippedEventsTotal.WithLabelValues("rows", s.cfg.Name).Inc()
		// for RowsEvent, we should record lastPos rather than currentPos
		return s.recordSkipSQLsPos(*ec.lastPos, nil)
	}

	if s.cfg.IsSharding {
		source, _ := GenTableID(originSchema, originTable)
		if s.sgk.InSyncing(schemaName, tableName, source, *ec.currentPos) {
			// if in unsync stage and not before active DDL, ignore it
			// if in sharding re-sync stage and not before active DDL (the next DDL to be synced), ignore it
			s.tctx.L().Debug("replicate sharding DDL, ignore Rows event", zap.String("event", "row"), zap.String("source", source), log.WrapStringerField("position", ec.currentPos))
			return nil
		}
	}

	ti, err := s.getTable(originSchema, originTable, schemaName, tableName, ec.parser2)
	if err != nil {
		return terror.WithScope(err, terror.ScopeDownstream)
	}
	rows, err := s.mappingDML(originSchema, originTable, ti, ev.Rows)
	if err != nil {
		return err
	}
	prunedColumns, prunedRows, err := pruneGeneratedColumnDML(ti, rows)
	if err != nil {
		return err
	}

	var (
		applied bool
		sqls    []string
		keys    [][]string
		args    [][]interface{}
	)

	// for RowsEvent, one event may have multi SQLs and multi keys, (eg. INSERT INTO t1 VALUES (11, 12), (21, 22) )
	// to cover them dispatched to different channels, we still apply operator here
	// ugly, but I have no better solution yet.
	applied, sqls, err = s.tryApplySQLOperator(*ec.currentPos, nil) // forbidden sql-pattern for DMLs
	if err != nil {
		return err
	}
	param := &genDMLParam{
		schema:            schemaName,
		table:             tableName,
		data:              prunedRows,
		originalData:      rows,
		columns:           prunedColumns,
		originalTableInfo: ti,
	}

	switch ec.header.EventType {
	case replication.WRITE_ROWS_EVENTv0, replication.WRITE_ROWS_EVENTv1, replication.WRITE_ROWS_EVENTv2:
		if !applied {
			param.safeMode = ec.safeMode.Enable()
			sqls, keys, args, err = genInsertSQLs(param)
			if err != nil {
				return terror.Annotatef(err, "gen insert sqls failed, schema: %s, table: %s", schemaName, tableName)
			}
		}
		binlogEvent.WithLabelValues("write_rows", s.cfg.Name).Observe(time.Since(ec.startTime).Seconds())
		*ec.latestOp = insert

	case replication.UPDATE_ROWS_EVENTv0, replication.UPDATE_ROWS_EVENTv1, replication.UPDATE_ROWS_EVENTv2:
		if !applied {
			param.safeMode = ec.safeMode.Enable()
			sqls, keys, args, err = genUpdateSQLs(param)
			if err != nil {
				return terror.Annotatef(err, "gen update sqls failed, schema: %s, table: %s", schemaName, tableName)
			}
		}
		binlogEvent.WithLabelValues("update_rows", s.cfg.Name).Observe(time.Since(ec.startTime).Seconds())
		*ec.latestOp = update

	case replication.DELETE_ROWS_EVENTv0, replication.DELETE_ROWS_EVENTv1, replication.DELETE_ROWS_EVENTv2:
		if !applied {
			sqls, keys, args, err = genDeleteSQLs(param)
			if err != nil {
				return terror.Annotatef(err, "gen delete sqls failed, schema: %s, table: %s", schemaName, tableName)
			}
		}
		binlogEvent.WithLabelValues("delete_rows", s.cfg.Name).Observe(time.Since(ec.startTime).Seconds())
		*ec.latestOp = del

	default:
		s.tctx.L().Debug("ignoring unrecognized event", zap.String("event", "row"), zap.Stringer("type", ec.header.EventType))
		return nil
	}

	for i := range sqls {
		var arg []interface{}
		var key []string
		if args != nil {
			arg = args[i]
		}
		if keys != nil {
			key = keys[i]
		}
		err = s.commitJob(*ec.latestOp, originSchema, originTable, schemaName, tableName, sqls[i], arg, key, true, *ec.lastPos, *ec.currentPos, nil, *ec.traceID)
		if err != nil {
			return err
		}
	}
	return nil
}

func (s *Syncer) handleQueryEvent(ev *replication.QueryEvent, ec eventContext) error {
	*ec.currentPos = mysql.Position{
		Name: ec.lastPos.Name,
		Pos:  ec.header.LogPos,
	}
	sql := strings.TrimSpace(string(ev.Query))
	usedSchema := string(ev.Schema)
	parseResult, err := s.parseDDLSQL(sql, ec.parser2, usedSchema)
	if err != nil {
		s.tctx.L().Error("fail to parse statement", zap.String("event", "query"), zap.String("statement", sql), zap.String("schema", usedSchema), zap.Stringer("last position", ec.lastPos), log.WrapStringerField("position", ec.currentPos), log.WrapStringerField("gtid set", ev.GSet), log.ShortError(err))
		return err
	}

	if parseResult.ignore {
		binlogSkippedEventsTotal.WithLabelValues("query", s.cfg.Name).Inc()
		s.tctx.L().Warn("skip event", zap.String("event", "query"), zap.String("statement", sql), zap.String("schema", usedSchema))
		*ec.lastPos = *ec.currentPos // before record skip pos, update lastPos
		return s.recordSkipSQLsPos(*ec.lastPos, nil)
	}
	if !parseResult.isDDL {
		// skipped sql maybe not a DDL (like `BEGIN`)
		return nil
	}

	if ec.shardingReSync != nil {
		ec.shardingReSync.currPos.Pos = ec.header.LogPos
		if binlog.ComparePosition(ec.shardingReSync.currPos, ec.shardingReSync.latestPos) >= 0 {
			s.tctx.L().Info("re-replicate shard group was completed", zap.String("event", "query"), zap.String("statement", sql), zap.Reflect("re-shard", ec.shardingReSync))
			err2 := ec.closeShardingResync()
			if err2 != nil {
				return err2
			}
		} else {
			// in re-syncing, we can simply skip all DDLs,
			// as they have been added to sharding DDL sequence
			// only update lastPos when the query is a real DDL
			*ec.lastPos = ec.shardingReSync.currPos
			s.tctx.L().Debug("skip event in re-replicating sharding group", zap.String("event", "query"), zap.String("statement", sql), zap.Reflect("re-shard", ec.shardingReSync))
		}
		return nil
	}

	s.tctx.L().Info("", zap.String("event", "query"), zap.String("statement", sql), zap.String("schema", usedSchema), zap.Stringer("last position", ec.lastPos), log.WrapStringerField("position", ec.currentPos), log.WrapStringerField("gtid set", ev.GSet))
	*ec.lastPos = *ec.currentPos // update lastPos, because we have checked `isDDL`
	*ec.latestOp = ddl

	var (
		sqls                []string
		onlineDDLTableNames map[string]*filter.Table
	)

	// for DDL, we don't apply operator until we try to execute it.
	// so can handle sharding cases
	sqls, onlineDDLTableNames, err = s.resolveDDLSQL(ec.tctx, ec.parser2, parseResult.stmt, usedSchema)
	if err != nil {
		s.tctx.L().Error("fail to resolve statement", zap.String("event", "query"), zap.String("statement", sql), zap.String("schema", usedSchema), zap.Stringer("last position", ec.lastPos), log.WrapStringerField("position", ec.currentPos), log.WrapStringerField("gtid set", ev.GSet), log.ShortError(err))
		return err
	}
	s.tctx.L().Info("resolve sql", zap.String("event", "query"), zap.String("raw statement", sql), zap.Strings("statements", sqls), zap.String("schema", usedSchema), zap.Stringer("last position", ec.lastPos), zap.Stringer("position", ec.currentPos), log.WrapStringerField("gtid set", ev.GSet))

	if len(onlineDDLTableNames) > 1 {
		return terror.ErrSyncerUnitOnlineDDLOnMultipleTable.Generate(string(ev.Query))
	}

	binlogEvent.WithLabelValues("query", s.cfg.Name).Observe(time.Since(ec.startTime).Seconds())

	/*
		we construct a application transaction for ddl. we save checkpoint after we execute all ddls
		Here's a brief discussion for implement:
		* non sharding table: make no difference
		* sharding table - we limit one ddl event only contains operation for same table
		  * drop database / drop table / truncate table: we ignore these operations
		  * create database / create table / create index / drop index / alter table:
			operation is only for same table,  make no difference
		  * rename table
			* online ddl: we would ignore rename ghost table,  make no difference
			* other rename: we don't allow user to execute more than one rename operation in one ddl event, then it would make no difference
	*/
	type trackedDDL struct {
		rawSQL     string
		stmt       ast.StmtNode
		tableNames [][]*filter.Table
	}
	var (
		ddlInfo        *shardingDDLInfo
		needHandleDDLs []string
		needTrackDDLs  []trackedDDL
		targetTbls     = make(map[string]*filter.Table)
	)
	for _, sql := range sqls {
		sqlDDL, tableNames, stmt, handleErr := s.handleDDL(ec.parser2, usedSchema, sql)
		if handleErr != nil {
			return handleErr
		}
		if len(sqlDDL) == 0 {
			binlogSkippedEventsTotal.WithLabelValues("query", s.cfg.Name).Inc()
			s.tctx.L().Warn("skip event", zap.String("event", "query"), zap.String("statement", sql), zap.String("schema", usedSchema))
			continue
		}

		// for DDL, we wait it to be executed, so we can check if event is newer in this syncer's main process goroutine
		// ignore obsolete DDL here can avoid to try-sync again for already synced DDLs
		if !s.checkpoint.IsNewerTablePoint(tableNames[0][0].Schema, tableNames[0][0].Name, *ec.currentPos) {
			s.tctx.L().Info("ignore obsolete DDL", zap.String("event", "query"), zap.String("statement", sql), log.WrapStringerField("position", ec.currentPos))
			continue
		}

		if s.cfg.IsSharding {
			switch stmt.(type) {
			case *ast.DropDatabaseStmt:
				err = s.dropSchemaInSharding(ec.tctx, tableNames[0][0].Schema)
				if err != nil {
					return err
				}
				continue
			case *ast.DropTableStmt:
				sourceID, _ := GenTableID(tableNames[0][0].Schema, tableNames[0][0].Name)
				err = s.sgk.LeaveGroup(tableNames[1][0].Schema, tableNames[1][0].Name, []string{sourceID})
				if err != nil {
					return err
				}
				err = s.checkpoint.DeleteTablePoint(ec.tctx, tableNames[0][0].Schema, tableNames[0][0].Name)
				if err != nil {
					return err
				}
				continue
			case *ast.TruncateTableStmt:
				s.tctx.L().Info("ignore truncate table statement in shard group", zap.String("event", "query"), zap.String("statement", sqlDDL))
				continue
			}

			// in sharding mode, we only support to do one ddl in one event
			if ddlInfo == nil {
				ddlInfo = &shardingDDLInfo{
					name:       tableNames[0][0].String(),
					tableNames: tableNames,
					stmt:       stmt,
				}
			} else {
				if ddlInfo.name != tableNames[0][0].String() {
					return terror.ErrSyncerUnitDDLOnMultipleTable.Generate(string(ev.Query))
				}
			}
		}

		needHandleDDLs = append(needHandleDDLs, sqlDDL)
		needTrackDDLs = append(needTrackDDLs, trackedDDL{rawSQL: sql, stmt: stmt, tableNames: tableNames})
		targetTbls[tableNames[1][0].String()] = tableNames[1][0]
	}

	s.tctx.L().Info("prepare to handle ddls", zap.String("event", "query"), zap.Strings("ddls", needHandleDDLs), zap.ByteString("raw statement", ev.Query), log.WrapStringerField("position", ec.currentPos))
	if len(needHandleDDLs) == 0 {
		s.tctx.L().Info("skip event, need handled ddls is empty", zap.String("event", "query"), zap.ByteString("raw statement", ev.Query), log.WrapStringerField("position", ec.currentPos))
		return s.recordSkipSQLsPos(*ec.lastPos, nil)
	}

	if !s.cfg.IsSharding {
		s.tctx.L().Info("start to handle ddls in normal mode", zap.String("event", "query"), zap.Strings("ddls", needHandleDDLs), zap.ByteString("raw statement", ev.Query), log.WrapStringerField("position", ec.currentPos))
		// try apply SQL operator before addJob. now, one query event only has one DDL job, if updating to multi DDL jobs, refine this.
		applied, appliedSQLs, applyErr := s.tryApplySQLOperator(*ec.currentPos, needHandleDDLs)
		if applyErr != nil {
			return terror.Annotatef(applyErr, "try apply SQL operator on binlog-pos %s with DDLs %v", ec.currentPos, needHandleDDLs)
		}
		if applied {
			s.tctx.L().Info("replace ddls to preset ddls by sql operator in normal mode", zap.String("event", "query"), zap.Strings("preset ddls", appliedSQLs), zap.Strings("ddls", needHandleDDLs), zap.ByteString("raw statement", ev.Query), log.WrapStringerField("position", ec.currentPos))
			needHandleDDLs = appliedSQLs // maybe nil
		}
<<<<<<< HEAD

		job := newDDLJob(nil, needHandleDDLs, *ec.lastPos, *ec.currentPos, nil, nil, *ec.traceID)
=======
		job := newDDLJob(nil, needHandleDDLs, *ec.lastPos, *ec.currentPos, nil, *ec.traceID)
>>>>>>> 0be35b03
		err = s.addJobFunc(job)
		if err != nil {
			return err
		}

		// when add ddl job, will execute ddl and then flush checkpoint.
		// if execute ddl failed, the execErrorDetected will be true.
		if s.execErrorDetected.Get() {
			return terror.ErrSyncerUnitHandleDDLFailed.Generate(ev.Query)
		}

		s.tctx.L().Info("finish to handle ddls in normal mode", zap.String("event", "query"), zap.Strings("ddls", needHandleDDLs), zap.ByteString("raw statement", ev.Query), log.WrapStringerField("position", ec.currentPos))

		for _, td := range needTrackDDLs {
			if err = s.trackDDL(usedSchema, td.rawSQL, td.tableNames, td.stmt, &ec); err != nil {
				return err
			}
		}
		for _, tbl := range targetTbls {
			// save checkpoint of each table
			s.saveTablePoint(tbl.Schema, tbl.Name, *ec.currentPos)
		}

		for _, table := range onlineDDLTableNames {
			s.tctx.L().Info("finish online ddl and clear online ddl metadata in normal mode", zap.String("event", "query"), zap.Strings("ddls", needHandleDDLs), zap.ByteString("raw statement", ev.Query), zap.String("schema", table.Schema), zap.String("table", table.Name))
			err = s.onlineDDL.Finish(ec.tctx, table.Schema, table.Name)
			if err != nil {
				return terror.Annotatef(err, "finish online ddl on %s.%s", table.Schema, table.Name)
			}
		}

		return nil
	}

	// handle sharding ddl
	var (
		needShardingHandle bool
		group              *ShardingGroup
		synced             bool
		active             bool
		remain             int
		source             string
	)
	// for sharding DDL, the firstPos should be the `Pos` of the binlog, not the `End_log_pos`
	// so when restarting before sharding DDLs synced, this binlog can be re-sync again to trigger the TrySync
	startPos := mysql.Position{
		Name: ec.currentPos.Name,
		Pos:  ec.currentPos.Pos - ec.header.EventSize,
	}
	source, _ = GenTableID(ddlInfo.tableNames[0][0].Schema, ddlInfo.tableNames[0][0].Name)

	var annotate string
	switch ddlInfo.stmt.(type) {
	case *ast.CreateDatabaseStmt:
		// for CREATE DATABASE, we do nothing. when CREATE TABLE under this DATABASE, sharding groups will be added
	case *ast.CreateTableStmt:
		// for CREATE TABLE, we add it to group
		needShardingHandle, group, synced, remain, err = s.sgk.AddGroup(ddlInfo.tableNames[1][0].Schema, ddlInfo.tableNames[1][0].Name, []string{source}, nil, true)
		if err != nil {
			return err
		}
		annotate = "add table to shard group"
	default:
		needShardingHandle, group, synced, active, remain, err = s.sgk.TrySync(ddlInfo.tableNames[1][0].Schema, ddlInfo.tableNames[1][0].Name, source, startPos, *ec.currentPos, needHandleDDLs)
		if err != nil {
			return err
		}
		annotate = "try to sync table in shard group"
		// meets DDL that will not be processed in sequence sharding
		if !active {
			s.tctx.L().Info("skip in-activeDDL", zap.String("event", "query"), zap.String("source", source), zap.Strings("ddls", needHandleDDLs), zap.ByteString("raw statement", ev.Query), zap.Bool("in-sharding", needShardingHandle), zap.Stringer("start position", startPos), zap.Bool("is-synced", synced), zap.Int("unsynced", remain))
			return nil
		}
	}

	s.tctx.L().Info(annotate, zap.String("event", "query"), zap.String("source", source), zap.Strings("ddls", needHandleDDLs), zap.ByteString("raw statement", ev.Query), zap.Bool("in-sharding", needShardingHandle), zap.Stringer("start position", startPos), zap.Bool("is-synced", synced), zap.Int("unsynced", remain))

	if needShardingHandle {
		target, _ := GenTableID(ddlInfo.tableNames[1][0].Schema, ddlInfo.tableNames[1][0].Name)
		unsyncedTableGauge.WithLabelValues(s.cfg.Name, target).Set(float64(remain))
		err = ec.safeMode.IncrForTable(s.tctx, ddlInfo.tableNames[1][0].Schema, ddlInfo.tableNames[1][0].Name) // try enable safe-mode when starting syncing for sharding group
		if err != nil {
			return err
		}

		for _, td := range needTrackDDLs {
			if err = s.trackDDL(usedSchema, td.rawSQL, td.tableNames, td.stmt, &ec); err != nil {
				return err
			}
		}

		// save checkpoint in memory, don't worry, if error occurred, we can rollback it
		// for non-last sharding DDL's table, this checkpoint will be used to skip binlog event when re-syncing
		// NOTE: when last sharding DDL executed, all this checkpoints will be flushed in the same txn
		s.tctx.L().Info("save table checkpoint for source", zap.String("event", "query"), zap.String("source", source), zap.Stringer("start position", startPos), log.WrapStringerField("end position", ec.currentPos))
		s.saveTablePoint(ddlInfo.tableNames[0][0].Schema, ddlInfo.tableNames[0][0].Name, *ec.currentPos)
		if !synced {
			s.tctx.L().Info("source shard group is not synced", zap.String("event", "query"), zap.String("source", source), zap.Stringer("start position", startPos), log.WrapStringerField("end position", ec.currentPos))
			return nil
		}

		s.tctx.L().Info("source shard group is synced", zap.String("event", "query"), zap.String("source", source), zap.Stringer("start position", startPos), log.WrapStringerField("end position", ec.currentPos))
		err = ec.safeMode.DescForTable(s.tctx, ddlInfo.tableNames[1][0].Schema, ddlInfo.tableNames[1][0].Name) // try disable safe-mode after sharding group synced
		if err != nil {
			return err
		}
		// maybe multi-groups' sharding DDL synced in this for-loop (one query-event, multi tables)
		if cap(*ec.shardingReSyncCh) < len(sqls) {
			*ec.shardingReSyncCh = make(chan *ShardingReSync, len(sqls))
		}
		firstEndPos := group.FirstEndPosUnresolved()
		if firstEndPos == nil {
			return terror.ErrSyncerUnitFirstEndPosNotFound.Generate(source)
		}

		allResolved, err2 := s.sgk.ResolveShardingDDL(ddlInfo.tableNames[1][0].Schema, ddlInfo.tableNames[1][0].Name)
		if err2 != nil {
			return err2
		}
		*ec.shardingReSyncCh <- &ShardingReSync{
			currPos:      *firstEndPos,
			latestPos:    *ec.currentPos,
			targetSchema: ddlInfo.tableNames[1][0].Schema,
			targetTable:  ddlInfo.tableNames[1][0].Name,
			allResolved:  allResolved,
		}

		// Don't send new DDLInfo to dm-master until all local sql jobs finished
		s.jobWg.Wait()

		// NOTE: if we need singleton Syncer (without dm-master) to support sharding DDL sync
		// we should add another config item to differ, and do not save DDLInfo, and not wait for ddlExecInfo

		// construct & send shard DDL info into etcd, DM-master will handle it.
		shardInfo := s.pessimist.ConstructInfo(ddlInfo.tableNames[1][0].Schema, ddlInfo.tableNames[1][0].Name, needHandleDDLs)
		rev, err2 := s.pessimist.PutInfo(shardInfo)
		if err2 != nil {
			return err2
		}
		shardLockResolving.WithLabelValues(s.cfg.Name).Set(1) // block and wait DDL lock to be synced
		s.tctx.L().Info("putted shard DDL info", zap.Stringer("info", shardInfo))

		shardOp, err2 := s.pessimist.GetOperation(ec.tctx.Ctx, shardInfo, rev)
		shardLockResolving.WithLabelValues(s.cfg.Name).Set(0)
		if err2 != nil {
			return err2
		}

		if shardOp.Exec {
			failpoint.Inject("ShardSyncedExecutionExit", func() {
				s.tctx.L().Warn("exit triggered", zap.String("failpoint", "ShardSyncedExecutionExit"))
				s.flushCheckPoints()
				utils.OsExit(1)
			})
			failpoint.Inject("SequenceShardSyncedExecutionExit", func() {
				group := s.sgk.Group(ddlInfo.tableNames[1][0].Schema, ddlInfo.tableNames[1][0].Name)
				if group != nil {
					// exit in the first round sequence sharding DDL only
					if group.meta.ActiveIdx() == 1 {
						s.tctx.L().Warn("exit triggered", zap.String("failpoint", "SequenceShardSyncedExecutionExit"))
						s.flushCheckPoints()
						utils.OsExit(1)
					}
				}
			})

			s.tctx.L().Info("execute DDL job", zap.String("event", "query"), zap.String("source", source), zap.ByteString("raw statement", ev.Query), zap.Stringer("start position", startPos), log.WrapStringerField("end position", ec.currentPos), zap.Stringer("operation", shardOp))
		} else {
			s.tctx.L().Info("ignore DDL job", zap.String("event", "query"), zap.String("source", source), zap.ByteString("raw statement", ev.Query), zap.Stringer("start position", startPos), log.WrapStringerField("end position", ec.currentPos), zap.Stringer("operation", shardOp))
		}
	}

	s.tctx.L().Info("start to handle ddls in shard mode", zap.String("event", "query"), zap.Strings("ddls", needHandleDDLs), zap.ByteString("raw statement", ev.Query), zap.Stringer("start position", startPos), log.WrapStringerField("end position", ec.currentPos))

	// try apply SQL operator before addJob. now, one query event only has one DDL job, if updating to multi DDL jobs, refine this.
	applied, appliedSQLs, err := s.tryApplySQLOperator(*ec.currentPos, needHandleDDLs)
	if err != nil {
		return terror.Annotatef(err, "try apply SQL operator on binlog-pos %s with DDLs %v", ec.currentPos, needHandleDDLs)
	}
	if applied {
		s.tctx.L().Info("replace ddls to preset ddls by sql operator in shard mode", zap.String("event", "query"), zap.Strings("preset ddls", appliedSQLs), zap.Strings("ddls", needHandleDDLs), zap.ByteString("raw statement", ev.Query), zap.Stringer("start position", startPos), log.WrapStringerField("end position", ec.currentPos))
		needHandleDDLs = appliedSQLs // maybe nil
	}
	job := newDDLJob(ddlInfo, needHandleDDLs, *ec.lastPos, *ec.currentPos, nil, *ec.traceID)
	err = s.addJobFunc(job)
	if err != nil {
		return err
	}

	if s.execErrorDetected.Get() {
		return terror.ErrSyncerUnitHandleDDLFailed.Generate(ev.Query)
	}

	if len(onlineDDLTableNames) > 0 {
		err = s.clearOnlineDDL(ec.tctx, ddlInfo.tableNames[1][0].Schema, ddlInfo.tableNames[1][0].Name)
		if err != nil {
			return err
		}
	}

	s.tctx.L().Info("finish to handle ddls in shard mode", zap.String("event", "query"), zap.Strings("ddls", needHandleDDLs), zap.ByteString("raw statement", ev.Query), zap.Stringer("start position", startPos), log.WrapStringerField("end position", ec.currentPos))
	return nil
}

func (s *Syncer) trackDDL(usedSchema string, sql string, tableNames [][]*filter.Table, stmt ast.StmtNode, ec *eventContext) error {
	srcTable := tableNames[0][0]

	// Make sure the tables are all loaded into the schema tracker.
	var shouldExecDDLOnSchemaTracker, shouldSchemaExist, shouldTableExist bool
	switch stmt.(type) {
	case *ast.CreateDatabaseStmt:
		shouldExecDDLOnSchemaTracker = true
	case *ast.AlterDatabaseStmt:
		shouldExecDDLOnSchemaTracker = true
		shouldSchemaExist = true
	case *ast.DropDatabaseStmt:
		shouldExecDDLOnSchemaTracker = true
		shouldSchemaExist = true
		if !s.cfg.IsSharding {
			if err := s.checkpoint.DeleteSchemaPoint(ec.tctx, srcTable.Schema); err != nil {
				return err
			}
		}
	case *ast.CreateTableStmt, *ast.CreateViewStmt, *ast.RecoverTableStmt:
		shouldExecDDLOnSchemaTracker = true
		shouldSchemaExist = true
	case *ast.DropTableStmt:
		shouldExecDDLOnSchemaTracker = true
		shouldSchemaExist = true
		shouldTableExist = true
		if err := s.checkpoint.DeleteTablePoint(ec.tctx, srcTable.Schema, srcTable.Name); err != nil {
			return err
		}
	case *ast.RenameTableStmt, *ast.CreateIndexStmt, *ast.DropIndexStmt, *ast.RepairTableStmt, *ast.AlterTableStmt:
		// TODO: RENAME TABLE / ALTER TABLE RENAME should require special treatment.
		shouldExecDDLOnSchemaTracker = true
		shouldSchemaExist = true
		shouldTableExist = true
	case *ast.LockTablesStmt, *ast.UnlockTablesStmt, *ast.CleanupTableLockStmt, *ast.TruncateTableStmt:
		break
	default:
		s.tctx.L().DPanic("unhandled DDL type cannot be tracked", zap.Stringer("type", reflect.TypeOf(stmt)))
	}

	if shouldSchemaExist {
		if err := s.schemaTracker.CreateSchemaIfNotExists(srcTable.Schema); err != nil {
			return terror.ErrSchemaTrackerCannotCreateSchema.Delegate(err, srcTable.Schema)
		}
	}
	if shouldTableExist {
		targetTable := tableNames[1][0]
		if _, err := s.getTable(srcTable.Schema, srcTable.Name, targetTable.Schema, targetTable.Name, ec.parser2); err != nil {
			return err
		}
	}
	if shouldExecDDLOnSchemaTracker {
		if err := s.schemaTracker.Exec(s.tctx.Ctx, usedSchema, sql); err != nil {
			s.tctx.L().Error("cannot track DDL", zap.String("schema", usedSchema), zap.String("statement", sql), log.WrapStringerField("position", ec.currentPos), log.ShortError(err))
			return terror.ErrSchemaTrackerCannotExecDDL.Delegate(err, sql)
		}
	}

	return nil
}

func (s *Syncer) commitJob(tp opType, sourceSchema, sourceTable, targetSchema, targetTable, sql string, args []interface{}, keys []string, retry bool, pos, cmdPos mysql.Position, gs gtid.Set, traceID string) error {
	key, err := s.resolveCasuality(keys)
	if err != nil {
		return terror.ErrSyncerUnitResolveCasualityFail.Generate(err)
	}
	job := newJob(tp, sourceSchema, sourceTable, targetSchema, targetTable, sql, args, key, pos, cmdPos, gs, traceID)
	return s.addJobFunc(job)
}

func (s *Syncer) resolveCasuality(keys []string) (string, error) {
	if s.cfg.DisableCausality {
		if len(keys) > 0 {
			return keys[0], nil
		}
		return "", nil
	}

	if s.c.detectConflict(keys) {
		s.tctx.L().Debug("meet causality key, will generate a flush job and wait all sqls executed", zap.String("feature", "conflict detect"))
		if err := s.flushJobs(); err != nil {
			return "", err
		}
		s.c.reset()
	}
	if err := s.c.add(keys); err != nil {
		return "", err
	}
	var key string
	if len(keys) > 0 {
		key = keys[0]
	}
	return s.c.get(key), nil
}

func (s *Syncer) genRouter() error {
	s.tableRouter, _ = router.NewTableRouter(s.cfg.CaseSensitive, []*router.TableRule{})
	for _, rule := range s.cfg.RouteRules {
		err := s.tableRouter.AddRule(rule)
		if err != nil {
			return terror.ErrSyncerUnitGenTableRouter.Delegate(err)
		}
	}
	return nil
}

func (s *Syncer) printStatus(ctx context.Context) {
	defer s.wg.Done()

	failpoint.Inject("PrintStatusCheckSeconds", func(val failpoint.Value) {
		if seconds, ok := val.(int); ok {
			statusTime = time.Duration(seconds) * time.Second
			s.tctx.L().Info("set printStatusInterval", zap.Int("value", seconds), zap.String("failpoint", "PrintStatusCheckSeconds"))
		}
	})

	timer := time.NewTicker(statusTime)
	defer timer.Stop()

	var (
		err                 error
		latestMasterPos     mysql.Position
		latestmasterGTIDSet gtid.Set
	)

	for {
		select {
		case <-ctx.Done():
			s.tctx.L().Info("print status routine exits", log.ShortError(ctx.Err()))
			return
		case <-timer.C:
			now := time.Now()
			s.lastTime.RLock()
			seconds := now.Unix() - s.lastTime.t.Unix()
			s.lastTime.RUnlock()
			totalSeconds := now.Unix() - s.start.Unix()
			last := s.lastCount.Get()
			total := s.count.Get()

			totalBinlogSize := s.binlogSizeCount.Get()
			lastBinlogSize := s.lastBinlogSizeCount.Get()

			tps, totalTps := int64(0), int64(0)
			if seconds > 0 {
				tps = (total - last) / seconds
				totalTps = total / totalSeconds

				s.currentPosMu.RLock()
				currentPos := s.currentPosMu.currentPos
				s.currentPosMu.RUnlock()

				remainingSize, err2 := s.fromDB.countBinaryLogsSize(currentPos)
				if err2 != nil {
					// log the error, but still handle the rest operation
					s.tctx.L().Error("fail to estimate unreplicated binlog size", zap.Error(err2))
				} else {
					bytesPerSec := (totalBinlogSize - lastBinlogSize) / seconds
					if bytesPerSec > 0 {
						remainingSeconds := remainingSize / bytesPerSec
						s.tctx.L().Info("binlog replication progress",
							zap.Int64("total binlog size", totalBinlogSize),
							zap.Int64("last binlog size", lastBinlogSize),
							zap.Int64("cost time", seconds),
							zap.Int64("bytes/Second", bytesPerSec),
							zap.Int64("unsynced binlog size", remainingSize),
							zap.Int64("estimate time to catch up", remainingSeconds))
						remainingTimeGauge.WithLabelValues(s.cfg.Name).Set(float64(remainingSeconds))
					}
				}
			}

			latestMasterPos, latestmasterGTIDSet, err = s.getMasterStatus()
			if err != nil {
				s.tctx.L().Error("fail to get master status", log.ShortError(err))
			} else {
				binlogPosGauge.WithLabelValues("master", s.cfg.Name).Set(float64(latestMasterPos.Pos))
				index, err := binlog.GetFilenameIndex(latestMasterPos.Name)
				if err != nil {
					s.tctx.L().Error("fail to parse binlog file", log.ShortError(err))
				} else {
					binlogFileGauge.WithLabelValues("master", s.cfg.Name).Set(float64(index))
				}
			}

			s.tctx.L().Info("binlog replication status",
				zap.Int64("total_events", total),
				zap.Int64("total_tps", totalTps),
				zap.Int64("tps", tps),
				zap.Stringer("master_position", latestMasterPos),
				log.WrapStringerField("master_gtid", latestmasterGTIDSet),
				zap.Stringer("checkpoint", s.checkpoint))

			s.lastCount.Set(total)
			s.lastBinlogSizeCount.Set(totalBinlogSize)
			s.lastTime.Lock()
			s.lastTime.t = time.Now()
			s.lastTime.Unlock()
			s.totalTps.Set(totalTps)
			s.tps.Set(tps)
		}
	}
}

func (s *Syncer) createDBs() error {
	var err error
	dbCfg := s.cfg.From
	dbCfg.RawDBCfg = config.DefaultRawDBConfig().SetReadTimeout(maxDMLConnectionTimeout)
	s.fromDB, err = createUpStreamConn(dbCfg)
	if err != nil {
		return err
	}

	dbCfg = s.cfg.To
	dbCfg.RawDBCfg = config.DefaultRawDBConfig().
		SetReadTimeout(maxDMLConnectionTimeout).
		SetMaxIdleConns(s.cfg.WorkerCount)

	s.toDB, s.toDBConns, err = createConns(s.tctx, s.cfg, dbCfg, s.cfg.WorkerCount)
	if err != nil {
		closeUpstreamConn(s.tctx, s.fromDB) // release resources acquired before return with error
		return err
	}
	// baseConn for ddl
	dbCfg = s.cfg.To
	dbCfg.RawDBCfg = config.DefaultRawDBConfig().SetReadTimeout(maxDDLConnectionTimeout)

	var ddlDBConns []*DBConn
	s.ddlDB, ddlDBConns, err = createConns(s.tctx, s.cfg, dbCfg, 1)
	if err != nil {
		closeUpstreamConn(s.tctx, s.fromDB)
		closeBaseDB(s.tctx, s.toDB)
		return err
	}
	s.ddlDBConn = ddlDBConns[0]

	return nil
}

// closeBaseDB closes all opened DBs, rollback for createConns
func (s *Syncer) closeDBs() {
	closeUpstreamConn(s.tctx, s.fromDB)
	closeBaseDB(s.tctx, s.toDB)
	closeBaseDB(s.tctx, s.ddlDB)
}

// record skip ddl/dml sqls' position
// make newJob's sql argument empty to distinguish normal sql and skips sql
func (s *Syncer) recordSkipSQLsPos(pos mysql.Position, gtidSet gtid.Set) error {
	job := newSkipJob(pos, gtidSet)
	return s.addJobFunc(job)
}

func (s *Syncer) flushJobs() error {
	s.tctx.L().Info("flush all jobs", zap.Stringer("global checkpoint", s.checkpoint))
	job := newFlushJob()
	return s.addJobFunc(job)
}

func (s *Syncer) reSyncBinlog(tctx tcontext.Context, pos mysql.Position) error {
	err := s.retrySyncGTIDs()
	if err != nil {
		return err
	}
	// close still running sync
	return s.streamerController.ReopenWithRetry(&tctx, pos)
}

func (s *Syncer) renameShardingSchema(schema, table string) (string, string) {
	if schema == "" {
		return schema, table
	}
	targetSchema, targetTable, err := s.tableRouter.Route(schema, table)
	if err != nil {
		s.tctx.L().Error("fail to route table", zap.String("schema", schema), zap.String("table", table), zap.Error(err)) // log the error, but still continue
	}
	if targetSchema == "" {
		return schema, table
	}
	if targetTable == "" {
		targetTable = table
	}

	return targetSchema, targetTable
}

func (s *Syncer) isClosed() bool {
	return s.closed.Get()
}

// Close closes syncer.
func (s *Syncer) Close() {
	s.Lock()
	defer s.Unlock()

	if s.isClosed() {
		return
	}

	s.removeHeartbeat()

	s.stopSync()

	s.closeDBs()

	s.checkpoint.Close()

	s.closeOnlineDDL()

	// when closing syncer by `stop-task`, remove active relay log from hub
	s.removeActiveRelayLog()

	s.closed.Set(true)
}

// stopSync stops syncing, now it used by Close and Pause
// maybe we can refine the workflow more clear
func (s *Syncer) stopSync() {
	if s.done != nil {
		<-s.done // wait Run to return
	}
	s.closeJobChans()
	s.wg.Wait() // wait job workers to return

	// before re-write workflow for s.syncer, simply close it
	// when resuming, re-create s.syncer

	if s.streamerController != nil {
		s.streamerController.Close(s.tctx)
	}
}

func (s *Syncer) closeOnlineDDL() {
	if s.onlineDDL != nil {
		s.onlineDDL.Close()
		s.onlineDDL = nil
	}
}

func (s *Syncer) removeHeartbeat() {
	if s.cfg.EnableHeartbeat {
		s.heartbeat.RemoveTask(s.cfg.Name)
	}
}

// Pause pauses the process, and it can be resumed later
// should cancel context from external
// TODO: it is not a true-meaning Pause because you can't stop it by calling Pause only.
func (s *Syncer) Pause() {
	if s.isClosed() {
		s.tctx.L().Warn("try to pause, but already closed")
		return
	}

	s.stopSync()
}

// Resume resumes the paused process
func (s *Syncer) Resume(ctx context.Context, pr chan pb.ProcessResult) {
	if s.isClosed() {
		s.tctx.L().Warn("try to resume, but already closed")
		return
	}

	// continue the processing
	s.reset()
	// reset database conns
	err := s.resetDBs(s.tctx.WithContext(ctx))
	if err != nil {
		pr <- pb.ProcessResult{
			IsCanceled: false,
			Errors: []*pb.ProcessError{
				unit.NewProcessError(pb.ErrorType_UnknownError, err),
			},
		}
		return
	}
	s.Process(ctx, pr)
}

// Update implements Unit.Update
// now, only support to update config for routes, filters, column-mappings, black-white-list
// now no config diff implemented, so simply re-init use new config
func (s *Syncer) Update(cfg *config.SubTaskConfig) error {
	if s.cfg.IsSharding {
		_, tables := s.sgk.UnresolvedTables()
		if len(tables) > 0 {
			return terror.ErrSyncerUnitUpdateConfigInSharding.Generate(tables)
		}
	}

	var (
		err              error
		oldBwList        *filter.Filter
		oldTableRouter   *router.Table
		oldBinlogFilter  *bf.BinlogEvent
		oldColumnMapping *cm.Mapping
	)

	defer func() {
		if err == nil {
			return
		}
		if oldBwList != nil {
			s.bwList = oldBwList
		}
		if oldTableRouter != nil {
			s.tableRouter = oldTableRouter
		}
		if oldBinlogFilter != nil {
			s.binlogFilter = oldBinlogFilter
		}
		if oldColumnMapping != nil {
			s.columnMapping = oldColumnMapping
		}
	}()

	// update black-white-list
	oldBwList = s.bwList
	s.bwList, err = filter.New(cfg.CaseSensitive, cfg.BWList)
	if err != nil {
		return terror.ErrSyncerUnitGenBWList.Delegate(err)
	}

	// update route
	oldTableRouter = s.tableRouter
	s.tableRouter, err = router.NewTableRouter(cfg.CaseSensitive, cfg.RouteRules)
	if err != nil {
		return terror.ErrSyncerUnitGenTableRouter.Delegate(err)
	}

	// update binlog filter
	oldBinlogFilter = s.binlogFilter
	s.binlogFilter, err = bf.NewBinlogEvent(cfg.CaseSensitive, cfg.FilterRules)
	if err != nil {
		return terror.ErrSyncerUnitGenBinlogEventFilter.Delegate(err)
	}

	// update column-mappings
	oldColumnMapping = s.columnMapping
	s.columnMapping, err = cm.NewMapping(cfg.CaseSensitive, cfg.ColumnMappingRules)
	if err != nil {
		return terror.ErrSyncerUnitGenColumnMapping.Delegate(err)
	}

	if s.cfg.IsSharding {
		// re-init sharding group
		err = s.sgk.Init()
		if err != nil {
			return err
		}

		err = s.initShardingGroups()
		if err != nil {
			return err
		}
	}

	// update l.cfg
	s.cfg.BWList = cfg.BWList
	s.cfg.RouteRules = cfg.RouteRules
	s.cfg.FilterRules = cfg.FilterRules
	s.cfg.ColumnMappingRules = cfg.ColumnMappingRules
	s.cfg.Timezone = cfg.Timezone

	// update timezone
	s.setTimezone()

	return nil
}

func (s *Syncer) needResync() bool {
	masterPos, _, err := s.getMasterStatus()
	if err != nil {
		s.tctx.L().Error("fail to get master status", log.ShortError(err))
		return false
	}

	// Why 190 ?
	// +------------------+-----+----------------+-----------+-------------+-------------------------------------------------------------------+
	// | Log_name         | Pos | Event_type     | Server_id | End_log_pos | Info                                                              |
	// +------------------+-----+----------------+-----------+-------------+-------------------------------------------------------------------+
	// | mysql-bin.000002 |   4 | Format_desc    |         1 |         123 | Server ver: 5.7.18-log, Binlog ver: 4                             |
	// | mysql-bin.000002 | 123 | Previous_gtids |         1 |         194 | 00020393-1111-1111-1111-111111111111:1-7
	//
	// Currently, syncer doesn't handle Format_desc and Previous_gtids events. When binlog rotate to new file with only two events like above,
	// syncer won't save pos to 194. Actually it save pos 4 to meta file. So We got a experience value of 194 - 4 = 190.
	// If (mpos.Pos - spos.Pos) > 190, we could say that syncer is not up-to-date.
	return utils.CompareBinlogPos(masterPos, s.checkpoint.GlobalPoint(), 190) == 1
}

// assume that reset master before switching to new master, and only the new master would write
// it's a weak function to try best to fix gtid set while switching master/slave
func (s *Syncer) retrySyncGTIDs() error {
	// NOTE: our (per-table based) checkpoint does not support GTID yet, implement it if needed
	s.tctx.L().Warn("our (per-table based) checkpoint does not support GTID yet")
	return nil
}

// checkpointID returns ID which used for checkpoint table
func (s *Syncer) checkpointID() string {
	if len(s.cfg.SourceID) > 0 {
		return s.cfg.SourceID
	}
	return strconv.FormatUint(uint64(s.cfg.ServerID), 10)
}

// UpdateFromConfig updates config for `From`
func (s *Syncer) UpdateFromConfig(cfg *config.SubTaskConfig) error {
	s.Lock()
	defer s.Unlock()
	s.fromDB.BaseDB.Close()

	s.cfg.From = cfg.From

	var err error
	s.cfg.From.RawDBCfg = config.DefaultRawDBConfig().SetReadTimeout(maxDMLConnectionTimeout)
	s.fromDB, err = createUpStreamConn(s.cfg.From)
	if err != nil {
		s.tctx.L().Error("fail to create baseConn connection", log.ShortError(err))
		return err
	}

	s.setSyncCfg()
	if s.streamerController != nil {
		s.streamerController.UpdateSyncCfg(s.syncCfg, s.fromDB)
	}
	return nil
}

// appendExecErrors appends syncer execErrors with new value
func (s *Syncer) appendExecErrors(errCtx *ExecErrorContext) {
	s.execErrors.Lock()
	defer s.execErrors.Unlock()
	s.execErrors.errors = append(s.execErrors.errors, errCtx)
}

// resetExecErrors resets syncer execErrors
func (s *Syncer) resetExecErrors() {
	s.execErrors.Lock()
	defer s.execErrors.Unlock()
	s.execErrors.errors = make([]*ExecErrorContext, 0)
}

func (s *Syncer) setTimezone() {
	var loc *time.Location

	if s.cfg.Timezone != "" {
		loc, _ = time.LoadLocation(s.cfg.Timezone)
	}
	if loc == nil {
		loc = time.Now().Location()
		s.tctx.L().Warn("use system default time location")
	}
	s.tctx.L().Info("use timezone", log.WrapStringerField("location", loc))
	s.timezone = loc
}

func (s *Syncer) setSyncCfg() {
	s.syncCfg = replication.BinlogSyncerConfig{
		ServerID:                uint32(s.cfg.ServerID),
		Flavor:                  s.cfg.Flavor,
		Host:                    s.cfg.From.Host,
		Port:                    uint16(s.cfg.From.Port),
		User:                    s.cfg.From.User,
		Password:                s.cfg.From.Password,
		UseDecimal:              true,
		VerifyChecksum:          true,
		TimestampStringLocation: s.timezone,
	}
}

// ShardDDLInfo returns the current pending to handle shard DDL info.
func (s *Syncer) ShardDDLInfo() *pessimism.Info {
	return s.pessimist.PendingInfo()
}

// ShardDDLOperation returns the current pending to handle shard DDL lock operation.
func (s *Syncer) ShardDDLOperation() *pessimism.Operation {
	return s.pessimist.PendingOperation()
}<|MERGE_RESOLUTION|>--- conflicted
+++ resolved
@@ -1627,12 +1627,7 @@
 			s.tctx.L().Info("replace ddls to preset ddls by sql operator in normal mode", zap.String("event", "query"), zap.Strings("preset ddls", appliedSQLs), zap.Strings("ddls", needHandleDDLs), zap.ByteString("raw statement", ev.Query), log.WrapStringerField("position", ec.currentPos))
 			needHandleDDLs = appliedSQLs // maybe nil
 		}
-<<<<<<< HEAD
-
-		job := newDDLJob(nil, needHandleDDLs, *ec.lastPos, *ec.currentPos, nil, nil, *ec.traceID)
-=======
 		job := newDDLJob(nil, needHandleDDLs, *ec.lastPos, *ec.currentPos, nil, *ec.traceID)
->>>>>>> 0be35b03
 		err = s.addJobFunc(job)
 		if err != nil {
 			return err

--- conflicted
+++ resolved
@@ -1131,33 +1131,17 @@
 		if err != nil {
 			return err
 		}
-<<<<<<< HEAD
-
-		// for fresh and all-mode task, load table structure into schema tracker, flush checkpoint and delete metadata file
-		if s.cfg.Mode == config.ModeAll {
-			if err2 := s.loadTableStructureFromDump(ctx); err2 != nil {
-				tctx.L().Warn("error happened when load table structure from dump files", zap.Error(err2))
-=======
 	}
 	needFlushCheckpoint, err := s.adjustGlobalPointGTID(tctx)
 	if err != nil {
 		return err
 	}
 	if needFlushCheckpoint || s.cfg.Mode == config.ModeAll {
-		if err = s.flushCheckPoints(); err != nil {
-			tctx.L().Warn("fail to flush checkpoints when starting task", zap.Error(err))
-		} else if s.cfg.Mode == config.ModeAll && s.cfg.CleanDumpFile {
-			tctx.L().Info("try to remove loaded files")
-			metadataFile := path.Join(s.cfg.Dir, "metadata")
-			if err = os.Remove(metadataFile); err != nil {
-				tctx.L().Warn("error when remove loaded dump file", zap.String("data file", metadataFile), zap.Error(err))
-			}
-			if err = os.Remove(s.cfg.Dir); err != nil {
-				tctx.L().Warn("error when remove loaded dump folder", zap.String("data folder", s.cfg.Dir), zap.Error(err))
->>>>>>> 5c1377e5
-			}
-		}
-	}
+		if err2 := s.loadTableStructureFromDump(ctx); err2 != nil {
+			tctx.L().Warn("error happened when load table structure from dump files", zap.Error(err2))
+		}
+	}
+
 	failpoint.Inject("AdjustGTIDExit", func() {
 		tctx.L().Warn("exit triggered", zap.String("failpoint", "AdjustGTIDExit"))
 		s.streamerController.Close(tctx)

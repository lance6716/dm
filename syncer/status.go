--- conflicted
+++ resolved
@@ -26,25 +26,10 @@
 
 // Status implements Unit.Status
 // it returns status, but does not calc status.
-<<<<<<< HEAD
 func (s *Syncer) Status() interface{} {
-	total := s.count.Get()
-	totalTps := s.totalTps.Get()
-	tps := s.tps.Get()
-=======
-func (s *Syncer) Status(ctx context.Context) interface{} {
-	var (
-		masterPos     mysql.Position
-		masterGTIDSet gtid.Set
-	)
 	total := s.count.Load()
 	totalTps := s.totalTps.Load()
 	tps := s.tps.Load()
-	masterPos, masterGTIDSet, err := s.getMasterStatus(ctx)
-	if err != nil {
-		s.tctx.L().Warn("fail to get master status", zap.Error(err))
-	}
->>>>>>> 708e96a4
 
 	syncerLocation := s.checkpoint.FlushedGlobalPoint()
 	st := &pb.SyncStatus{

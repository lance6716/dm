--- conflicted
+++ resolved
@@ -837,13 +837,7 @@
 			oldSource[w] = source2
 		}
 	}
-<<<<<<< HEAD
-	var (
-		busyWorkers, busySources []string
-	)
-=======
 	var busyWorkers, busySources []string
->>>>>>> dda908dc
 	for _, w := range workers {
 		source2 := oldSource[w]
 		if source2 != "" {
@@ -938,7 +932,6 @@
 	return nil
 }
 
-<<<<<<< HEAD
 // GetRelayWorkers returns all alive worker instances for a relay source
 func (s *Scheduler) GetRelayWorkers(source string) ([]*Worker, error) {
 	s.mu.RLock()
@@ -965,8 +958,6 @@
 	return ret, nil
 }
 
-=======
->>>>>>> dda908dc
 // UpdateExpectRelayStage updates the current expect relay stage.
 // now, only support updates:
 // - from `Running` to `Paused`.
@@ -1510,7 +1501,6 @@
 	}
 
 	// try to find its relay source (currently only one relay source)
-<<<<<<< HEAD
 	if source != "" {
 		s.logger.Info("found history source when worker bound",
 			zap.String("worker", w.BaseInfo().Name),
@@ -1522,12 +1512,6 @@
 				s.logger.Info("found relay source when worker bound",
 					zap.String("worker", w.BaseInfo().Name),
 					zap.String("source", source))
-=======
-	if source == "" {
-		for source2, workers := range s.relayWorkers {
-			if _, ok2 := workers[w.BaseInfo().Name]; ok2 {
-				source = source2
->>>>>>> dda908dc
 				break
 			}
 		}
@@ -1605,20 +1589,14 @@
 			w, ok := s.workers[workerName]
 			if !ok {
 				// a not found worker, should not happened
-<<<<<<< HEAD
 				s.logger.Info("worker instance not found for relay worker", zap.String("worker", workerName))
-=======
->>>>>>> dda908dc
 				continue
 			}
 			if w.Stage() == WorkerFree {
 				worker = w
-<<<<<<< HEAD
 				s.logger.Info("found relay worker when source bound",
 					zap.String("worker", workerName),
 					zap.String("source", source))
-=======
->>>>>>> dda908dc
 				break
 			}
 		}

// Copyright 2020 PingCAP, Inc.
//
// Licensed under the Apache License, Version 2.0 (the "License");
// you may not use this file except in compliance with the License.
// You may obtain a copy of the License at
//
//     http://www.apache.org/licenses/LICENSE-2.0
//
// Unless required by applicable law or agreed to in writing, software
// distributed under the License is distributed on an "AS IS" BASIS,
// See the License for the specific language governing permissions and
// limitations under the License.

package scheduler

import (
	"context"
	"errors"
	"sort"
	"sync"
	"time"

	"github.com/pingcap/failpoint"
	"go.etcd.io/etcd/clientv3"
	"go.uber.org/zap"

	"github.com/pingcap/dm/dm/config"
	"github.com/pingcap/dm/dm/master/metrics"
	"github.com/pingcap/dm/dm/master/workerrpc"
	"github.com/pingcap/dm/dm/pb"
	"github.com/pingcap/dm/pkg/etcdutil"
	"github.com/pingcap/dm/pkg/ha"
	"github.com/pingcap/dm/pkg/log"
	"github.com/pingcap/dm/pkg/terror"
)

// Scheduler schedules tasks for DM-worker instances, including:
// - register/unregister DM-worker instances.
// - observe the online/offline status of DM-worker instances.
// - observe add/remove operations for upstream sources' config.
// - schedule upstream sources to DM-worker instances.
// - schedule data migration subtask operations.
// - holds agents of DM-worker instances.
// NOTE: the DM-master server MUST wait for this scheduler become started before handling client requests.
// Cases trigger a source-to-worker bound try:
// - a worker from Offline to Free:
//   - receive keep-alive.
// - a worker from Bound to Free:
//   - trigger by unbound: `a source removed`.
// - a new source added:
//   - add source request from user.
// - a source unbound from another worker:
//   - trigger by unbound: `a worker from Bound to Offline`.
//   - TODO(csuzhangxc): design a strategy to ensure the old worker already shutdown its work.
// Cases trigger a source-to-worker unbound try.
// - a worker from Bound to Offline:
//   - lost keep-alive.
// - a source removed:
//   - remove source request from user.
// TODO: try to handle the return `err` of etcd operations,
//   because may put into etcd, but the response to the etcd client interrupted.
type Scheduler struct {
	mu sync.RWMutex

	logger log.Logger

	started bool // whether the scheduler already started for work.
	cancel  context.CancelFunc
	wg      sync.WaitGroup

	etcdCli *clientv3.Client

	// all source configs, source ID -> source config.
	// add:
	// - add source by user request (calling `AddSourceCfg`).
	// - recover from etcd (calling `recoverSources`).
	// delete:
	// - remove source by user request (calling `RemoveSourceCfg`).
	sourceCfgs map[string]config.SourceConfig

	// all subtask configs, task name -> source ID -> subtask config.
	// add:
	// - add/start subtask by user request (calling `AddSubTasks`).
	// - recover from etcd (calling `recoverSubTasks`).
	// delete:
	// - remove/stop subtask by user request (calling `RemoveSubTasks`).
	subTaskCfgs map[string]map[string]config.SubTaskConfig

	// all DM-workers, worker name -> worker.
	// add:
	// - add worker by user request (calling `AddWorker`).
	// - recover from etcd (calling `recoverWorkersBounds`).
	// delete:
	// - remove worker by user request (calling `RemoveWorker`).
	workers map[string]*Worker

	// all bound relationship, source ID -> worker.
	// add:
	// - when bounding a source to a worker.
	// delete:
	// - when unbounding a source from a worker.
	// see `Cases trigger a source-to-worker bound try` above.
	bounds map[string]*Worker

	// unbound (pending to bound) sources.
	// NOTE: refactor to support scheduling by priority.
	// add:
	// - add source by user request (calling `AddSourceCfg`).
	// - recover from etcd (calling `recoverWorkersBounds`).
	// - when the bounding worker become offline.
	// delete:
	// - remove source by user request (calling `RemoveSourceCfg`).
	// - when bounded the source to a worker.
	unbounds map[string]struct{}

	// a mirror of bounds whose element is not deleted when worker unbound. worker -> SourceBound
	lastBound map[string]ha.SourceBound

	// expectant relay stages for sources, source ID -> stage.
	// add:
	// - bound the source to a worker (at first time). // TODO: change this to add a relay-enabled source
	// - recover from etcd (calling `recoverSources`).
	// update:
	// - update stage by user request (calling `UpdateExpectRelayStage`).
	// delete:
	// - remove source by user request (calling `RemoveSourceCfg`).
	expectRelayStages map[string]ha.Stage

	// expectant subtask stages for tasks & sources, task name -> source ID -> stage.
	// add:
	// - add/start subtask by user request (calling `AddSubTasks`).
	// - recover from etcd (calling `recoverSubTasks`).
	// update:
	// - update stage by user request (calling `UpdateExpectSubTaskStage`).
	// delete:
	// - remove/stop subtask by user request (calling `RemoveSubTasks`).
	expectSubTaskStages map[string]map[string]ha.Stage

	// a source has its relay workers. source-id -> set(worker-name)
	// add:
	// - start-relay
	// - recover from etcd (calling `recoverRelayConfigs`)
	// delete:
	// - stop-relay
	relayWorkers map[string]map[string]struct{}

	securityCfg config.Security
}

// NewScheduler creates a new scheduler instance.
func NewScheduler(pLogger *log.Logger, securityCfg config.Security) *Scheduler {
	return &Scheduler{
		logger:              pLogger.WithFields(zap.String("component", "scheduler")),
		sourceCfgs:          make(map[string]config.SourceConfig),
		subTaskCfgs:         make(map[string]map[string]config.SubTaskConfig),
		workers:             make(map[string]*Worker),
		bounds:              make(map[string]*Worker),
		unbounds:            make(map[string]struct{}),
		lastBound:           make(map[string]ha.SourceBound),
		expectRelayStages:   make(map[string]ha.Stage),
		expectSubTaskStages: make(map[string]map[string]ha.Stage),
		relayWorkers:        make(map[string]map[string]struct{}),
		securityCfg:         securityCfg,
	}
}

// Start starts the scheduler for work.
// NOTE: for logic errors, it should start without returning errors (but report via metrics or log) so that the user can fix them.
func (s *Scheduler) Start(pCtx context.Context, etcdCli *clientv3.Client) error {
	s.logger.Info("the scheduler is starting")

	s.mu.Lock()
	defer s.mu.Unlock()

	if s.started {
		return terror.ErrSchedulerStarted.Generate()
	}

	s.etcdCli = etcdCli // set s.etcdCli first for safety, observeWorkerEvent will use s.etcdCli in retry
	s.reset()           // reset previous status.

	// recover previous status from etcd.
	err := s.recoverSources(etcdCli)
	if err != nil {
		return err
	}
	err = s.recoverSubTasks(etcdCli)
	if err != nil {
		return err
	}
	err = s.recoverRelayConfigs(etcdCli)
	if err != nil {
		return err
	}
	rev, err := s.recoverWorkersBounds(etcdCli)
	if err != nil {
		return err
	}

	ctx, cancel := context.WithCancel(pCtx)

	s.wg.Add(1)
	go func(rev1 int64) {
		defer s.wg.Done()
		// starting to observe status of DM-worker instances.
		// TODO: handle fatal error from observeWorkerEvent
		//nolint:errcheck
		s.observeWorkerEvent(ctx, etcdCli, rev1)
	}(rev)

	s.started = true // started now
	s.cancel = cancel
	s.logger.Info("the scheduler has started")
	return nil
}

// Close closes the scheduler.
func (s *Scheduler) Close() {
	s.mu.Lock()

	if !s.started {
		s.mu.Unlock()
		return
	}

	s.logger.Info("the scheduler is closing")
	if s.cancel != nil {
		s.cancel()
		s.cancel = nil
	}
	s.mu.Unlock()

	// need to wait for goroutines to return which may hold the mutex.
	s.wg.Wait()

	s.mu.Lock()
	defer s.mu.Unlock()
	s.started = false // closed now.
	s.logger.Info("the scheduler has closed")
}

// AddSourceCfg adds the upstream source config to the cluster.
// NOTE: please verify the config before call this.
func (s *Scheduler) AddSourceCfg(cfg config.SourceConfig) error {
	s.mu.Lock()
	defer s.mu.Unlock()

	if !s.started {
		return terror.ErrSchedulerNotStarted.Generate()
	}

	// 1. check whether exists.
	if _, ok := s.sourceCfgs[cfg.SourceID]; ok {
		return terror.ErrSchedulerSourceCfgExist.Generate(cfg.SourceID)
	}

	// 2. put the config into etcd.
	_, err := ha.PutSourceCfg(s.etcdCli, cfg)
	if err != nil {
		return err
	}

	// 3. record the config in the scheduler.
	s.sourceCfgs[cfg.SourceID] = cfg

	// 4. try to bound it to a Free worker.
	bounded, err := s.tryBoundForSource(cfg.SourceID)
	if err != nil {
		return err
	} else if !bounded {
		// 5. record the source as unbounded.
		s.unbounds[cfg.SourceID] = struct{}{}
	}
	return nil
}

// RemoveSourceCfg removes the upstream source config in the cluster.
// when removing the upstream source config, it should also remove:
// - any existing relay stage.
// - any source-worker bound relationship.
func (s *Scheduler) RemoveSourceCfg(source string) error {
	s.mu.Lock()
	defer s.mu.Unlock()

	if !s.started {
		return terror.ErrSchedulerNotStarted.Generate()
	}

	// 1. check whether the config exists.
	_, ok := s.sourceCfgs[source]
	if !ok {
		return terror.ErrSchedulerSourceCfgNotExist.Generate(source)
	}

	// 2. check whether any subtask or relay config exists for the source.
	existingSubtasksM := make(map[string]struct{})
	for task, cfg := range s.subTaskCfgs {
		for source2 := range cfg {
			if source2 == source {
				existingSubtasksM[task] = struct{}{}
			}
		}
	}
	existingSubtasks := strMapToSlice(existingSubtasksM)
	if len(existingSubtasks) > 0 {
		return terror.ErrSchedulerSourceOpTaskExist.Generate(source, existingSubtasks)
	}
	relayWorkers := s.relayWorkers[source]
	if len(relayWorkers) != 0 {
		return terror.ErrSchedulerSourceOpRelayExist.Generate(source, strMapToSlice(relayWorkers))
	}

	// 3. find worker name by source ID.
	var (
		workerName string // empty should be fine below.
		worker     *Worker
	)
	if w, ok2 := s.bounds[source]; ok2 {
		worker = w
		workerName = w.BaseInfo().Name
	}

	// 4. delete the info in etcd.
	_, err := ha.DeleteSourceCfgRelayStageSourceBound(s.etcdCli, source, workerName)
	if err != nil {
		return err
	}

	// 5. delete the config and expectant stage in the scheduler
	delete(s.sourceCfgs, source)
	delete(s.expectRelayStages, source)

	// 6. unbound for the source.
	s.updateStatusForUnbound(source)

	// 7. remove it from unbounds.
	delete(s.unbounds, source)

	// 8. try to bound the worker for another source.
	if worker != nil {
		_, err = s.tryBoundForWorker(worker)
		if err != nil {
			return err
		}
	}
	return nil
}

// GetSourceCfgIDs gets all added source ID
func (s *Scheduler) GetSourceCfgIDs() []string {
	s.mu.RLock()
	defer s.mu.RUnlock()

	id := make([]string, 0, len(s.sourceCfgs))
	for i := range s.sourceCfgs {
		id = append(id, i)
	}
	return id
}

// GetSourceCfgByID gets source config by source ID.
func (s *Scheduler) GetSourceCfgByID(source string) *config.SourceConfig {
	s.mu.RLock()
	defer s.mu.RUnlock()
	cfg, ok := s.sourceCfgs[source]
	if !ok {
		return nil
	}
	clone := cfg
	return &clone
}

// TransferSource unbinds the source and binds it to a free worker. If fails halfway, the old worker should try recover
func (s *Scheduler) TransferSource(source, worker string) error {
	s.mu.Lock()
	defer s.mu.Unlock()

	if !s.started {
		return terror.ErrSchedulerNotStarted.Generate()
	}

	// 1. check existence or no need
	if _, ok := s.sourceCfgs[source]; !ok {
		return terror.ErrSchedulerSourceCfgNotExist.Generate(source)
	}
	w, ok := s.workers[worker]
	if !ok {
		return terror.ErrSchedulerWorkerNotExist.Generate(worker)
	}
	oldWorker, hasOldWorker := s.bounds[source]
	if hasOldWorker && oldWorker.BaseInfo().Name == worker {
		return nil
	}

	// 2. check new worker is free and not started relay for another source
	stage := w.Stage()
	if stage != WorkerFree {
		return terror.ErrSchedulerWorkerInvalidTrans.Generate(worker, stage, WorkerBound)
	}
	for source2, workers := range s.relayWorkers {
		if source2 == source {
			continue
		}
		if _, ok2 := workers[worker]; ok2 {
			return terror.ErrSchedulerRelayWorkersBusy.Generate(worker, source2)
		}
	}

	// 3. if no old worker, bound it directly
	if !hasOldWorker {
		s.logger.Warn("in transfer source, found a free worker and not bound source, which should not happened",
			zap.String("source", source),
			zap.String("worker", worker))
		err := s.boundSourceToWorker(source, w, s.sourceCfgs[source].EnableRelay)
		if err == nil {
			delete(s.unbounds, source)
		}
		return err
	}

	// 4. if there's old worker, make sure it's not running
	var runningTasks []string
	for task, subtaskM := range s.expectSubTaskStages {
		subtaskStage, ok2 := subtaskM[source]
		if !ok2 {
			continue
		}
		if subtaskStage.Expect == pb.Stage_Running {
			runningTasks = append(runningTasks, task)
		}
	}
	if len(runningTasks) > 0 {
		return terror.ErrSchedulerRequireNotRunning.Generate(runningTasks, source)
	}

	// 5. replace the source bound
	failpoint.Inject("failToReplaceSourceBound", func(_ failpoint.Value) {
		failpoint.Return(errors.New("failToPutSourceBound"))
	})
	enableRelay := s.sourceCfgs[source].EnableRelay
	_, err := ha.ReplaceSourceBound(s.etcdCli, source, oldWorker.BaseInfo().Name, worker, enableRelay)
	if err != nil {
		return err
	}
	oldWorker.ToFree()
	// we have checked w.stage is free, so there should not be an error
	_ = s.updateStatusForBound(w, ha.NewSourceBound(source, worker))

	// 6. try bound the old worker
	_, err = s.tryBoundForWorker(oldWorker)
	if err != nil {
		s.logger.Warn("in transfer source, error when try bound the old worker", zap.Error(err))
	}
	return nil
}

// AddSubTasks adds the information of one or more subtasks for one task.
func (s *Scheduler) AddSubTasks(cfgs ...config.SubTaskConfig) error {
	s.mu.Lock()
	defer s.mu.Unlock()

	if !s.started {
		return terror.ErrSchedulerNotStarted.Generate()
	}

	if len(cfgs) == 0 {
		return nil // no subtasks need to add, this should not happen.
	}

	// 1. check whether exists.
	var (
		taskNamesM    = make(map[string]struct{}, 1)
		existSourcesM = make(map[string]struct{}, len(cfgs))
	)
	for _, cfg := range cfgs {
		taskNamesM[cfg.Name] = struct{}{}
		cfgM, ok := s.subTaskCfgs[cfg.Name]
		if !ok {
			continue
		}
		_, ok = cfgM[cfg.SourceID]
		if !ok {
			continue
		}
		existSourcesM[cfg.SourceID] = struct{}{}
	}
	taskNames := strMapToSlice(taskNamesM)
	existSources := strMapToSlice(existSourcesM)
	if len(taskNames) > 1 {
		// only subtasks from one task supported now.
		return terror.ErrSchedulerMultiTask.Generate(taskNames)
	} else if len(existSources) == len(cfgs) {
		// all subtasks already exist, return an error.
		return terror.ErrSchedulerSubTaskExist.Generate(taskNames[0], existSources)
	} else if len(existSources) > 0 {
		// some subtasks already exists, log a warn.
		s.logger.Warn("some subtasks already exist", zap.String("task", taskNames[0]), zap.Strings("sources", existSources))
	}

	// 2. construct `Running` stages when adding.
	newCfgs := make([]config.SubTaskConfig, 0, len(cfgs)-len(existSources))
	newStages := make([]ha.Stage, 0, cap(newCfgs))
	unbounds := make([]string, 0)
	for _, cfg := range cfgs {
		if _, ok := existSourcesM[cfg.SourceID]; ok {
			continue
		}
		newCfgs = append(newCfgs, cfg)
		newStages = append(newStages, ha.NewSubTaskStage(pb.Stage_Running, cfg.SourceID, cfg.Name))
		if _, ok := s.bounds[cfg.SourceID]; !ok {
			unbounds = append(unbounds, cfg.SourceID)
		}
	}

	// 3. check whether any sources unbound.
	if len(unbounds) > 0 {
		return terror.ErrSchedulerSourcesUnbound.Generate(unbounds)
	}

	// 4. put the configs and stages into etcd.
	_, err := ha.PutSubTaskCfgStage(s.etcdCli, newCfgs, newStages)
	if err != nil {
		return err
	}

	// 5. record the config and the expectant stage.
	for _, cfg := range newCfgs {
		if _, ok := s.subTaskCfgs[cfg.Name]; !ok {
			s.subTaskCfgs[cfg.Name] = make(map[string]config.SubTaskConfig)
		}
		s.subTaskCfgs[cfg.Name][cfg.SourceID] = cfg
	}
	for _, stage := range newStages {
		if _, ok := s.expectSubTaskStages[stage.Task]; !ok {
			s.expectSubTaskStages[stage.Task] = make(map[string]ha.Stage)
		}
		s.expectSubTaskStages[stage.Task][stage.Source] = stage
	}

	return nil
}

// RemoveSubTasks removes the information of one or more subtaks for one task.
func (s *Scheduler) RemoveSubTasks(task string, sources ...string) error {
	s.mu.Lock()
	defer s.mu.Unlock()

	if !s.started {
		return terror.ErrSchedulerNotStarted.Generate()
	}

	if task == "" || len(sources) == 0 {
		return nil // no subtask need to stop, this should not happen.
	}

	// 1. check the task exists.
	stagesM, ok1 := s.expectSubTaskStages[task]
	cfgsM, ok2 := s.subTaskCfgs[task]
	if !ok1 || !ok2 {
		return terror.ErrSchedulerSubTaskOpTaskNotExist.Generate(task)
	}

	var (
		notExistSourcesM = make(map[string]struct{})
		stages           = make([]ha.Stage, 0, len(sources))
		cfgs             = make([]config.SubTaskConfig, 0, len(sources))
	)
	for _, source := range sources {
		if stage, ok := stagesM[source]; !ok {
			notExistSourcesM[source] = struct{}{}
		} else {
			stages = append(stages, stage)
		}
		if cfg, ok := cfgsM[source]; ok {
			cfgs = append(cfgs, cfg)
		}
	}
	notExistSources := strMapToSlice(notExistSourcesM)
	if len(notExistSources) > 0 {
		// some sources not exist, reject the request.
		return terror.ErrSchedulerSubTaskOpSourceNotExist.Generate(notExistSources)
	}

	// 2. delete the configs and the stages.
	_, err := ha.DeleteSubTaskCfgStage(s.etcdCli, cfgs, stages)
	if err != nil {
		return err
	}

	// 3. clear the config and the expectant stage.
	for _, cfg := range cfgs {
		delete(s.subTaskCfgs[task], cfg.SourceID)
	}
	if len(s.subTaskCfgs[task]) == 0 {
		delete(s.subTaskCfgs, task)
	}
	for _, stage := range stages {
		delete(s.expectSubTaskStages[task], stage.Source)
	}
	if len(s.expectSubTaskStages[task]) == 0 {
		delete(s.expectSubTaskStages, task)
	}

	return nil
}

// GetSubTaskCfgByTaskSource gets subtask config by task name and source ID.
func (s *Scheduler) GetSubTaskCfgByTaskSource(task, source string) *config.SubTaskConfig {
	s.mu.RLock()
	defer s.mu.RUnlock()
	cfgM, ok := s.subTaskCfgs[task]
	if !ok {
		return nil
	}
	cfg, ok := cfgM[source]
	if !ok {
		return nil
	}
	clone := cfg
	return &clone
}

// GetSubTaskCfgsByTask gets subtask configs' map by task name.
func (s *Scheduler) GetSubTaskCfgsByTask(task string) map[string]*config.SubTaskConfig {
	s.mu.RLock()
	defer s.mu.RUnlock()
	cfgM, ok := s.subTaskCfgs[task]
	if !ok {
		return nil
	}
	cloneM := make(map[string]*config.SubTaskConfig, len(cfgM))
	for source, cfg := range cfgM {
		clone := cfg
		cloneM[source] = &clone
	}
	return cloneM
}

// GetSubTaskCfgs gets all subconfig, return nil when error happens
func (s *Scheduler) GetSubTaskCfgs() map[string]map[string]config.SubTaskConfig {
	s.mu.RLock()
	defer s.mu.RUnlock()
	clone := make(map[string]map[string]config.SubTaskConfig, len(s.subTaskCfgs))
	for task, m := range s.subTaskCfgs {
		clone2 := make(map[string]config.SubTaskConfig, len(m))
		for source, cfg := range m {
			cfg2, err := cfg.Clone()
			if err != nil {
				return nil
			}
			clone2[source] = *cfg2
		}
		clone[task] = clone2
	}

	return clone
}

// AddWorker adds the information of the DM-worker when registering a new instance.
// This only adds the information of the DM-worker,
// in order to know whether it's online (ready to handle works),
// we need to wait for its healthy status through keep-alive.
func (s *Scheduler) AddWorker(name, addr string) error {
	s.mu.Lock()
	defer s.mu.Unlock()

	if !s.started {
		return terror.ErrSchedulerNotStarted.Generate()
	}

	// 1. check whether exists.
	if w, ok := s.workers[name]; ok {
		// NOTE: we do not support add the worker with different address now, support if needed later.
		// but we support add the worker with all the same information multiple times, and only the first one take effect,
		// because this is needed when restarting the worker.
		if addr == w.BaseInfo().Addr {
			s.logger.Warn("add the same worker again", zap.Stringer("worker info", w.BaseInfo()))
			return nil
		}
		return terror.ErrSchedulerWorkerExist.Generate(w.BaseInfo())
	}

	// 2. put the base info into etcd.
	info := ha.NewWorkerInfo(name, addr)
	_, err := ha.PutWorkerInfo(s.etcdCli, info)
	if err != nil {
		return err
	}

	// generate an agent of DM-worker (with Offline stage) and keep it in the scheduler.
	_, err = s.recordWorker(info)
	return err
}

// RemoveWorker removes the information of the DM-worker when removing the instance manually.
// The user should shutdown the DM-worker instance before removing its information.
func (s *Scheduler) RemoveWorker(name string) error {
	s.mu.Lock()
	defer s.mu.Unlock()

	if !s.started {
		return terror.ErrSchedulerNotStarted.Generate()
	}

	w, ok := s.workers[name]
	if !ok {
		return terror.ErrSchedulerWorkerNotExist.Generate(name)
	} else if w.Stage() != WorkerOffline {
		return terror.ErrSchedulerWorkerOnline.Generate(name)
	}

	// delete the info in etcd.
	_, err := ha.DeleteWorkerInfoRelayConfig(s.etcdCli, name)
	if err != nil {
		return err
	}
	s.deleteWorker(name)
	return nil
}

// GetAllWorkers gets all worker agent.
func (s *Scheduler) GetAllWorkers() ([]*Worker, error) {
	s.mu.RLock()
	defer s.mu.RUnlock()

	if !s.started {
		return nil, terror.ErrSchedulerNotStarted.Generate()
	}

	workers := make([]*Worker, 0, len(s.workers))
	for _, value := range s.workers {
		workers = append(workers, value)
	}
	return workers, nil
}

// GetWorkerByName gets worker agent by worker name.
func (s *Scheduler) GetWorkerByName(name string) *Worker {
	s.mu.RLock()
	defer s.mu.RUnlock()
	return s.workers[name]
}

// GetWorkerBySource gets the current bound worker agent by source ID,
// returns nil if the source not bound.
func (s *Scheduler) GetWorkerBySource(source string) *Worker {
	s.mu.RLock()
	defer s.mu.RUnlock()
	return s.bounds[source]
}

// BoundSources returns all bound source IDs in increasing order.
func (s *Scheduler) BoundSources() []string {
	s.mu.RLock()
	defer s.mu.RUnlock()
	IDs := make([]string, 0, len(s.bounds))
	for ID := range s.bounds {
		IDs = append(IDs, ID)
	}
	sort.Strings(IDs)
	return IDs
}

// UnboundSources returns all unbound source IDs in increasing order.
func (s *Scheduler) UnboundSources() []string {
	s.mu.RLock()
	defer s.mu.RUnlock()
	IDs := make([]string, 0, len(s.unbounds))
	for ID := range s.unbounds {
		IDs = append(IDs, ID)
	}
	sort.Strings(IDs)
	return IDs
}

// StartRelay puts etcd key-value pairs to start relay on some workers
func (s *Scheduler) StartRelay(source string, workers []string) error {
	s.mu.Lock()
	defer s.mu.Unlock()

	if !s.started {
		return terror.ErrSchedulerNotStarted.Generate()
	}

	// TODO: remove old relay config, where caused by EnableRelay

	// 1. precheck
	if _, ok := s.sourceCfgs[source]; !ok {
		return terror.ErrSchedulerSourceCfgNotExist.Generate(source)
	}
	startedWorkers := s.relayWorkers[source]
	if startedWorkers == nil {
		startedWorkers = map[string]struct{}{}
		s.relayWorkers[source] = startedWorkers
	}
	var (
		notExistWorkers []string
		// below two list means the worker that requested start-relay has bound to another source
		boundWorkers, boundSources []string
		alreadyStarted             []string
	)
	for _, worker := range workers {
		if _, ok := s.workers[worker]; !ok {
			notExistWorkers = append(notExistWorkers, worker)
		}
		if _, ok := startedWorkers[worker]; ok {
			alreadyStarted = append(alreadyStarted, worker)
		}

		for source2, w := range s.bounds {
			if source2 == source {
				continue
			}
			if w.BaseInfo().Name == worker {
				boundWorkers = append(boundWorkers, worker)
				boundSources = append(boundSources, source2)
			}
		}
	}
	if len(notExistWorkers) > 0 {
		return terror.ErrSchedulerWorkerNotExist.Generate(notExistWorkers)
	}
	if len(boundWorkers) > 0 {
		return terror.ErrSchedulerRelayWorkersWrongBound.Generate(boundWorkers, boundSources)
	}
	if len(alreadyStarted) > 0 {
		s.logger.Warn("some workers already started relay",
			zap.String("source", source),
			zap.Strings("already started workers", alreadyStarted))
	}

	// currently we forbid one worker starting multiple relay
	// worker -> source
	oldSource := map[string]string{}
	for source2, workers2 := range s.relayWorkers {
		if source2 == source {
			continue
		}
		for w := range workers2 {
			oldSource[w] = source2
		}
	}
	var (
		busyWorkers, busySources []string
	)
	for _, w := range workers {
		source2 := oldSource[w]
		if source2 != "" {
			busyWorkers = append(busyWorkers, w)
			busySources = append(busySources, source2)
		}
	}
	if len(busyWorkers) > 0 {
		return terror.ErrSchedulerRelayWorkersBusy.Generate(busyWorkers, busySources)
	}

	// 2. put etcd and update memory cache
	// if there's no relay stage, create a running one. otherwise we should respect paused stage
	if len(startedWorkers) == 0 {
		stage := ha.NewRelayStage(pb.Stage_Running, source)
		if _, err := ha.PutRelayStage(s.etcdCli, stage); err != nil {
			return err
		}
		s.expectRelayStages[source] = stage
	}
	if _, err := ha.PutRelayConfig(s.etcdCli, source, workers...); err != nil {
		return err
	}
	for _, w := range workers {
		s.relayWorkers[source][w] = struct{}{}
	}
	return nil
}

// StopRelay deletes etcd key-value pairs to stop relay on some workers
func (s *Scheduler) StopRelay(source string, workers []string) error {
	s.mu.Lock()
	defer s.mu.Unlock()

	if !s.started {
		return terror.ErrSchedulerNotStarted.Generate()
	}

	// 1. precheck
	if _, ok := s.sourceCfgs[source]; !ok {
		return terror.ErrSchedulerSourceCfgNotExist.Generate(source)
	}
	startedWorkers := s.relayWorkers[source]
	var (
		notExistWorkers                    []string
		unmatchedWorkers, unmatchedSources []string
		alreadyStopped                     []string
	)
	for _, worker := range workers {
		if _, ok := s.workers[worker]; !ok {
			notExistWorkers = append(notExistWorkers, worker)
		}
		if _, ok := startedWorkers[worker]; !ok {
			alreadyStopped = append(alreadyStopped, worker)
		}
		for source2, workers2 := range s.relayWorkers {
			if source2 == source {
				continue
			}
			if _, ok := workers2[worker]; ok {
				unmatchedWorkers = append(unmatchedWorkers, worker)
				unmatchedSources = append(unmatchedSources, source2)
			}
		}
	}
	if len(notExistWorkers) > 0 {
		return terror.ErrSchedulerWorkerNotExist.Generate(notExistWorkers)
	}
	if len(unmatchedWorkers) > 0 {
		return terror.ErrSchedulerRelayWorkersWrongRelay.Generate(unmatchedWorkers, unmatchedSources)
	}
	if len(alreadyStopped) > 0 {
		s.logger.Warn("some workers already stopped relay",
			zap.String("source", source),
			zap.Strings("already stopped workers", alreadyStopped))
	}

	// 2. delete from etcd and update memory cache
	if _, err := ha.DeleteRelayConfig(s.etcdCli, workers...); err != nil {
		return err
	}
	for _, w := range workers {
		delete(s.relayWorkers[source], w)
	}
	if len(s.relayWorkers[source]) == 0 {
		if _, err := ha.DeleteRelayStage(s.etcdCli, source); err != nil {
			return err
		}
		delete(s.relayWorkers, source)
		delete(s.expectRelayStages, source)
	}
	return nil
}

// UpdateExpectRelayStage updates the current expect relay stage.
// now, only support updates:
// - from `Running` to `Paused`.
// - from `Paused` to `Running`.
// NOTE: from `Running` to `Running` and `Paused` to `Paused` still update the data in etcd,
// because some user may want to update `{Running, Paused, ...}` to `{Running, Running, ...}`.
// so, this should be also supported in DM-worker.
func (s *Scheduler) UpdateExpectRelayStage(newStage pb.Stage, sources ...string) error {
	s.mu.Lock()
	defer s.mu.Unlock()

	if !s.started {
		return terror.ErrSchedulerNotStarted.Generate()
	}

	if len(sources) == 0 {
		return nil // no sources need to update the stage, this should not happen.
	}

	// 1. check the new expectant stage.
	switch newStage {
	case pb.Stage_Running, pb.Stage_Paused:
	default:
		return terror.ErrSchedulerRelayStageInvalidUpdate.Generate(newStage)
	}

	var (
		notExistSourcesM = make(map[string]struct{})
		currStagesM      = make(map[string]struct{})
		stages           = make([]ha.Stage, 0, len(sources))
	)
	for _, source := range sources {
		if _, ok := s.sourceCfgs[source]; !ok {
			notExistSourcesM[source] = struct{}{}
			continue
		}

		if currStage, ok := s.expectRelayStages[source]; ok {
			currStagesM[currStage.Expect.String()] = struct{}{}
		} else {
			s.logger.Warn("will write relay stage for a source that doesn't have previous stage",
				zap.String("source", source))
		}
		stages = append(stages, ha.NewRelayStage(newStage, source))
	}
	notExistSources := strMapToSlice(notExistSourcesM)
	currStages := strMapToSlice(currStagesM)
	if len(notExistSources) > 0 {
		// some sources not exist, reject the request.
		return terror.ErrSchedulerRelayStageSourceNotExist.Generate(notExistSources)
	} else if len(currStages) > 1 {
		// more than one current relay stage exist, but need to update to the same one, log a warn.
		s.logger.Warn("update more than one current expectant relay stage to the same one",
			zap.Strings("from", currStages), zap.Stringer("to", newStage))
	}

	// 2. put the stages into etcd.
	_, err := ha.PutRelayStage(s.etcdCli, stages...)
	if err != nil {
		return err
	}

	// 3. update the stages in the scheduler.
	for _, stage := range stages {
		s.expectRelayStages[stage.Source] = stage
	}

	return nil
}

// GetExpectRelayStage returns the current expect relay stage.
// If the stage not exists, an invalid stage is returned.
// This func is used for testing.
func (s *Scheduler) GetExpectRelayStage(source string) ha.Stage {
	s.mu.RLock()
	defer s.mu.RUnlock()
	if stage, ok := s.expectRelayStages[source]; ok {
		return stage
	}
	return ha.NewRelayStage(pb.Stage_InvalidStage, source)
}

// UpdateExpectSubTaskStage updates the current expect subtask stage.
// now, only support updates:
// - from `Running` to `Paused`.
// - from `Paused` to `Running`.
// NOTE: from `Running` to `Running` and `Paused` to `Paused` still update the data in etcd,
// because some user may want to update `{Running, Paused, ...}` to `{Running, Running, ...}`.
// so, this should be also supported in DM-worker.
func (s *Scheduler) UpdateExpectSubTaskStage(newStage pb.Stage, task string, sources ...string) error {
	s.mu.Lock()
	defer s.mu.Unlock()

	if !s.started {
		return terror.ErrSchedulerNotStarted.Generate()
	}

	if task == "" || len(sources) == 0 {
		return nil // no subtask need to update, this should not happen.
	}

	// 1. check the new expectant stage.
	switch newStage {
	case pb.Stage_Running, pb.Stage_Paused:
	default:
		return terror.ErrSchedulerSubTaskStageInvalidUpdate.Generate(newStage)
	}

	// 2. check the task exists.
	stagesM, ok := s.expectSubTaskStages[task]
	if !ok {
		return terror.ErrSchedulerSubTaskOpTaskNotExist.Generate(task)
	}

	var (
		notExistSourcesM = make(map[string]struct{})
		currStagesM      = make(map[string]struct{})
		stages           = make([]ha.Stage, 0, len(sources))
	)
	for _, source := range sources {
		if currStage, ok := stagesM[source]; !ok {
			notExistSourcesM[source] = struct{}{}
		} else {
			currStagesM[currStage.Expect.String()] = struct{}{}
		}
		stages = append(stages, ha.NewSubTaskStage(newStage, source, task))
	}
	notExistSources := strMapToSlice(notExistSourcesM)
	currStages := strMapToSlice(currStagesM)
	if len(notExistSources) > 0 {
		// some sources not exist, reject the request.
		return terror.ErrSchedulerSubTaskOpSourceNotExist.Generate(notExistSources)
	} else if len(currStages) > 1 {
		// more than one current subtask stage exist, but need to update to the same one, log a warn.
		s.logger.Warn("update more than one current expectant subtask stage to the same one",
			zap.Strings("from", currStages), zap.Stringer("to", newStage))
	}

	// 3. put the stages into etcd.
	_, err := ha.PutSubTaskStage(s.etcdCli, stages...)
	if err != nil {
		return err
	}

	// 4. update the stages in the scheduler.
	for _, stage := range stages {
		s.expectSubTaskStages[task][stage.Source] = stage
	}

	return nil
}

// GetExpectSubTaskStage returns the current expect subtask stage.
// If the stage not exists, an invalid stage is returned.
// This func is used for testing.
func (s *Scheduler) GetExpectSubTaskStage(task, source string) ha.Stage {
	s.mu.RLock()
	defer s.mu.RUnlock()
	invalidStage := ha.NewSubTaskStage(pb.Stage_InvalidStage, source, task)
	stageM, ok := s.expectSubTaskStages[task]
	if !ok {
		return invalidStage
	}
	stage, ok := stageM[source]
	if !ok {
		return invalidStage
	}
	return stage
}

// recoverSourceCfgs recovers history source configs and expectant relay stages from etcd.
func (s *Scheduler) recoverSources(cli *clientv3.Client) error {
	// get all source configs.
	cfgM, _, err := ha.GetSourceCfg(cli, "", 0)
	if err != nil {
		return err
	}
	// get all relay stages.
	stageM, _, err := ha.GetAllRelayStage(cli)
	if err != nil {
		return err
	}

	// recover in-memory data.
	for source, cfg := range cfgM {
		s.sourceCfgs[source] = cfg
	}
	for source, stage := range stageM {
		s.expectRelayStages[source] = stage
	}

	return nil
}

// recoverSubTasks recovers history subtask configs and expectant subtask stages from etcd.
func (s *Scheduler) recoverSubTasks(cli *clientv3.Client) error {
	// get all subtask configs.
	cfgMM, _, err := ha.GetAllSubTaskCfg(cli)
	if err != nil {
		return err
	}
	// get all subtask stages.
	stageMM, _, err := ha.GetAllSubTaskStage(cli)
	if err != nil {
		return nil
	}

	// recover in-memory data.
	for source, cfgM := range cfgMM {
		for task, cfg := range cfgM {
			if _, ok := s.subTaskCfgs[task]; !ok {
				s.subTaskCfgs[task] = make(map[string]config.SubTaskConfig)
			}
			s.subTaskCfgs[task][source] = cfg
		}
	}
	for source, stageM := range stageMM {
		for task, stage := range stageM {
			if _, ok := s.expectSubTaskStages[task]; !ok {
				s.expectSubTaskStages[task] = make(map[string]ha.Stage)
			}
			s.expectSubTaskStages[task][source] = stage
		}
	}

	return nil
}

// recoverRelayConfigs recovers history relay configs for each worker from etcd.
func (s *Scheduler) recoverRelayConfigs(cli *clientv3.Client) error {
	relayWorkers, _, err := ha.GetAllRelayConfig(cli)
	if err != nil {
		return err
	}
	s.relayWorkers = relayWorkers
	return nil
}

// recoverWorkersBounds recovers history DM-worker info and status from etcd.
// and it also recovers the bound/unbound relationship.
func (s *Scheduler) recoverWorkersBounds(cli *clientv3.Client) (int64, error) {
	// 1. get all history base info.
	// it should no new DM-worker registered between this call and the below `GetKeepAliveWorkers`,
	// because no DM-master leader are handling DM-worker register requests.
	wim, _, err := ha.GetAllWorkerInfo(cli)
	if err != nil {
		return 0, err
	}

	// 2. get all history bound relationships.
	// it should no new bound relationship added between this call and the below `GetKeepAliveWorkers`,
	// because no DM-master leader are doing the scheduler.
	sbm, _, err := ha.GetSourceBound(cli, "")
	if err != nil {
		return 0, err
	}
	lastSourceBoundM, _, err := ha.GetLastSourceBounds(cli)
	if err != nil {
		return 0, err
	}
	s.lastBound = lastSourceBoundM

	// 3. get all history offline status.
	kam, rev, err := ha.GetKeepAliveWorkers(cli)
	if err != nil {
		return 0, err
	}

	boundsToTrigger := make([]ha.SourceBound, 0)
	// 4. recover DM-worker info and status.
	for name, info := range wim {
		// create and record the worker agent.
		w, err2 := s.recordWorker(info)
		if err2 != nil {
			return 0, err2
		}
		// set the stage as Free if it's keep alive.
		if _, ok := kam[name]; ok {
			w.ToFree()
			// set the stage as Bound and record the bound relationship if exists.
			if bound, ok := sbm[name]; ok {
				boundsToTrigger = append(boundsToTrigger, bound)
				err2 = s.updateStatusForBound(w, bound)
				if err2 != nil {
					return 0, err2
				}
				delete(sbm, name)
			}
		}
	}

	// 5. delete invalid source bound info in etcd
	if len(sbm) > 0 {
		invalidSourceBounds := make([]string, 0, len(sbm))
		for name := range sbm {
			invalidSourceBounds = append(invalidSourceBounds, name)
		}
		_, err = ha.DeleteSourceBound(cli, invalidSourceBounds...)
		if err != nil {
			return 0, err
		}
	}

	// 6. put trigger source bounds info to etcd to order dm-workers to start source
	if len(boundsToTrigger) > 0 {
		for _, bound := range boundsToTrigger {
			if s.sourceCfgs[bound.Source].EnableRelay {
				if _, err2 := ha.PutRelayConfig(cli, bound.Source, bound.Worker); err2 != nil {
					return 0, err2
				}
			}
		}
		_, err = ha.PutSourceBound(cli, boundsToTrigger...)
		if err != nil {
			return 0, nil
		}
	}

	// 7. recover bounds/unbounds, all sources which not in bounds should be in unbounds.
	for source := range s.sourceCfgs {
		if _, ok := s.bounds[source]; !ok {
			s.unbounds[source] = struct{}{}
		}
	}

	return rev, nil
}

func (s *Scheduler) resetWorkerEv(cli *clientv3.Client) (int64, error) {
	s.mu.Lock()
	defer s.mu.Unlock()

	rwm := s.workers
	kam, rev, err := ha.GetKeepAliveWorkers(cli)
	if err != nil {
		return 0, err
	}

	// update all registered workers status
	for name := range rwm {
		ev := ha.WorkerEvent{WorkerName: name}
		// set the stage as Free if it's keep alive.
		if _, ok := kam[name]; ok {
			err = s.handleWorkerOnline(ev, false)
			if err != nil {
				return 0, err
			}
		} else {
			err = s.handleWorkerOffline(ev, false)
			if err != nil {
				return 0, err
			}
		}
	}
	return rev, nil
}

// handleWorkerEv handles the online/offline status change event of DM-worker instances.
func (s *Scheduler) handleWorkerEv(ctx context.Context, evCh <-chan ha.WorkerEvent, errCh <-chan error) error {
	for {
		select {
		case <-ctx.Done():
			return nil
		case ev, ok := <-evCh:
			if !ok {
				return nil
			}
			s.logger.Info("receive worker status change event", zap.Bool("delete", ev.IsDeleted), zap.Stringer("event", ev))
			var err error
			if ev.IsDeleted {
				err = s.handleWorkerOffline(ev, true)
			} else {
				err = s.handleWorkerOnline(ev, true)
			}
			if err != nil {
				s.logger.Error("fail to handle worker status change event", zap.Bool("delete", ev.IsDeleted), zap.Stringer("event", ev), zap.Error(err))
				metrics.ReportWorkerEventErr(metrics.WorkerEventHandle)
			}
		case err, ok := <-errCh:
			if !ok {
				return nil
			}
			// error here are caused by etcd error or worker event decoding
			s.logger.Error("receive error when watching worker status change event", zap.Error(err))
			metrics.ReportWorkerEventErr(metrics.WorkerEventWatch)
			if etcdutil.IsRetryableError(err) {
				return err
			}
		}
	}
}

func (s *Scheduler) observeWorkerEvent(ctx context.Context, etcdCli *clientv3.Client, rev int64) error {
	var wg sync.WaitGroup
	for {
		workerEvCh := make(chan ha.WorkerEvent, 10)
		workerErrCh := make(chan error, 10)
		wg.Add(1)
		// use ctx1, cancel1 to make sure old watcher has been released
		ctx1, cancel1 := context.WithCancel(ctx)
		go func() {
			defer func() {
				close(workerEvCh)
				close(workerErrCh)
				wg.Done()
			}()
			ha.WatchWorkerEvent(ctx1, etcdCli, rev+1, workerEvCh, workerErrCh)
		}()
		err := s.handleWorkerEv(ctx1, workerEvCh, workerErrCh)
		cancel1()
		wg.Wait()

		if etcdutil.IsRetryableError(err) {
			rev = 0
			retryNum := 1
			for rev == 0 {
				select {
				case <-ctx.Done():
					return nil
				case <-time.After(500 * time.Millisecond):
					rev, err = s.resetWorkerEv(etcdCli)
					if err != nil {
						log.L().Error("resetWorkerEv is failed, will retry later", zap.Error(err), zap.Int("retryNum", retryNum))
					}
				}
				retryNum++
			}
		} else {
			if err != nil {
				log.L().Error("observeWorkerEvent is failed and will quit now", zap.Error(err))
			} else {
				log.L().Info("observeWorkerEvent will quit now")
			}
			return err
		}
	}
}

// handleWorkerOnline handles the scheduler when a DM-worker become online.
// This should try to bound an unbounded source to it.
// NOTE: this func need to hold the mutex.
func (s *Scheduler) handleWorkerOnline(ev ha.WorkerEvent, toLock bool) error {
	if toLock {
		s.mu.Lock()
		defer s.mu.Unlock()
	}

	// 1. find the worker.
	w, ok := s.workers[ev.WorkerName]
	if !ok {
		s.logger.Warn("worker for the event not exists", zap.Stringer("event", ev))
		return nil
	}

	// 2. check whether is bound.
	if w.Stage() == WorkerBound {
<<<<<<< HEAD
		// also put identical relay config for this worker
		for source, workers := range s.relayWorkers {
			if _, ok2 := workers[w.BaseInfo().Name]; ok2 {
				_, err := ha.PutRelayConfig(s.etcdCli, source, w.BaseInfo().Name)
				if err != nil {
					return err
				}
				break
=======
		if s.sourceCfgs[w.Bound().Source].EnableRelay {
			if _, err := ha.PutRelayConfig(s.etcdCli, w.Bound().Source, w.Bound().Worker); err != nil {
				return err
>>>>>>> 2a4a99f9
			}
		}
		// TODO: When dm-worker keepalive is broken, it will turn off its own running source
		// After keepalive is restored, this dm-worker should continue to run the previously bound source
		// So we PutSourceBound here to trigger dm-worker to get this event and start source again.
		// If this worker still start a source, it doesn't matter. dm-worker will omit same source and reject source with different name
		s.logger.Warn("worker already bound", zap.Stringer("bound", w.Bound()))
		_, err := ha.PutSourceBound(s.etcdCli, w.Bound())
		return err
	}

	// 3. change the stage (from Offline) to Free.
	w.ToFree()

	// 4. try to bound an unbounded source.
	_, err := s.tryBoundForWorker(w)
	return err
}

// handleWorkerOffline handles the scheduler when a DM-worker become offline.
// This should unbound any previous bounded source.
// NOTE: this func need to hold the mutex.
func (s *Scheduler) handleWorkerOffline(ev ha.WorkerEvent, toLock bool) error {
	if toLock {
		s.mu.Lock()
		defer s.mu.Unlock()
	}

	// 1. find the worker.
	w, ok := s.workers[ev.WorkerName]
	if !ok {
		s.logger.Warn("worker for the event not exists", zap.Stringer("event", ev))
		return nil
	}

	// 2. find the bound relationship.
	bound := w.Bound()

	// 3. check whether bound before.
	if bound.Source == "" {
		// 3.1. change the stage (from Free) to Offline.
		w.ToOffline()
		s.logger.Info("worker not bound, no need to unbound", zap.Stringer("event", ev))
		return nil
	}

	// 4. delete the bound relationship in etcd.
	_, err := ha.DeleteSourceBound(s.etcdCli, bound.Worker)
	if err != nil {
		return err
	}

	// 5. unbound for the source.
	s.updateStatusForUnbound(bound.Source)

	// 6. change the stage (from Free) to Offline.
	w.ToOffline()

	s.logger.Info("unbound the worker for source", zap.Stringer("bound", bound), zap.Stringer("event", ev))

	// 7. try to bound the source to a Free worker again.
	bounded, err := s.tryBoundForSource(bound.Source)
	if err != nil {
		return err
	} else if !bounded {
		// 8. record the source as unbounded.
		s.unbounds[bound.Source] = struct{}{}
	}

	return nil
}

// tryBoundForWorker tries to bound a source to the worker. first try last source of this worker, then randomly pick one
// returns (true, nil) after bounded.
func (s *Scheduler) tryBoundForWorker(w *Worker) (bounded bool, err error) {
	// 1. check if last bound is still available.
	// if lastBound not found, or this source has been bounded to another worker (we also check that source still exists
	// here), use its relay source. if no relay source, randomly pick one from unbounds.
	// NOTE: if worker isn't in lastBound, we'll get "zero" SourceBound and it's OK, because "zero" string is not in
	// unbounds
	source := s.lastBound[w.baseInfo.Name].Source
	if _, ok := s.unbounds[source]; !ok {
		source = ""
	}

	// try to find its relay source (currently only one relay source)
	if source == "" {
		for source2, workers := range s.relayWorkers {
			if _, ok2 := workers[w.BaseInfo().Name]; ok2 {
				source = source2
				break
			}
		}
	}
	// found a relay source
	if source != "" {
		// currently worker can only handle same relay source and source bound, so we don't try bound another source
		if oldWorker, ok := s.bounds[source]; ok {
			s.logger.Info("worker has started relay for a source, but that source is bound to another worker, so we let this worker free",
				zap.String("worker", w.BaseInfo().Name),
				zap.String("relay source", source),
				zap.String("bound worker for its relay source", oldWorker.BaseInfo().Name))
			return false, nil
		}
	}

	// randomly pick one from unbounds
	if source == "" {
		for source = range s.unbounds {
			break // got a source.
		}
	}

	if source == "" {
		s.logger.Info("no unbound sources need to bound", zap.Stringer("worker", w.BaseInfo()))
		return false, nil
	}

	// 2. pop a source to bound, priority supported if needed later.
	// DO NOT forget to push it back if fail to bound.
	delete(s.unbounds, source)
	defer func() {
		if err != nil {
			// push the source back.
			s.unbounds[source] = struct{}{}
		}
	}()

	// 3. try to bound them.
	err = s.boundSourceToWorker(source, w, s.sourceCfgs[source].EnableRelay)
	if err != nil {
		return false, err
	}
	return true, nil
}

// tryBoundForSource tries to bound a source to a random Free worker.
// returns (true, nil) after bounded.
// called should update the s.unbounds
func (s *Scheduler) tryBoundForSource(source string) (bool, error) {
	// 1. try to find history workers...
	var worker *Worker
	for workerName, bound := range s.lastBound {
		if bound.Source == source {
			w, ok := s.workers[workerName]
			if !ok {
				// a not found worker
				continue
			}
			if w.Stage() == WorkerFree {
				worker = w
				break
			}
		}
	}
	// then a relay worker for this source...
	if worker == nil {
		for workerName := range s.relayWorkers[source] {
			w, ok := s.workers[workerName]
			if !ok {
				// a not found worker, should not happened
				continue
			}
			if w.Stage() == WorkerFree {
				worker = w
				break
			}
		}
	}
	// and then a random Free worker.
	if worker == nil {
		for _, w := range s.workers {
			if w.Stage() == WorkerFree {
				worker = w
				break
			}
		}
	}

	if worker == nil {
		s.logger.Info("no free worker exists for bound", zap.String("source", source))
		return false, nil
	}

	// 2. try to bound them.
	err := s.boundSourceToWorker(source, worker, s.sourceCfgs[source].EnableRelay)
	if err != nil {
		return false, err
	}
	return true, nil
}

// boundSourceToWorker bounds the source and worker together.
// we should check the bound relationship of the source and the stage of the worker in the caller.
func (s *Scheduler) boundSourceToWorker(source string, w *Worker, enableRelay bool) error {
	// 1. put the bound relationship into etcd.
	var err error
	bound := ha.NewSourceBound(source, w.BaseInfo().Name)
<<<<<<< HEAD
	_, err = ha.PutSourceBound(s.etcdCli, bound)
=======
	if _, ok := s.expectRelayStages[source]; ok {
		// the relay stage exists before, only put the bound relationship.
		// TODO: we also put relay config for that worker temporary
		_, err = ha.PutRelayConfig(s.etcdCli, bound.Source, bound.Worker)
		if err != nil {
			return err
		}
		_, err = ha.PutSourceBound(s.etcdCli, bound)
	} else if enableRelay {
		// dont enable relay for it
		// no relay stage exists before, create a `Running` stage and put it with the bound relationship.
		stage := ha.NewRelayStage(pb.Stage_Running, source)
		_, err = ha.PutRelayStageRelayConfigSourceBound(s.etcdCli, stage, bound)
		defer func() {
			if err == nil {
				// 1.1 if no error exist when returning, record the stage.
				s.expectRelayStages[source] = stage
			}
		}()
	} else {
		_, err = ha.PutSourceBound(s.etcdCli, bound)
	}
>>>>>>> 2a4a99f9
	if err != nil {
		return err
	}

	// 2. update the bound relationship in the scheduler.
	err = s.updateStatusForBound(w, bound)
	if err != nil {
		return err
	}

	s.logger.Info("bound the source to worker", zap.Stringer("bound", bound))
	return nil
}

// recordWorker creates the worker agent (with Offline stage) and records in the scheduler.
// this func is used when adding a new worker.
// NOTE: trigger scheduler when the worker become online, not when added.
func (s *Scheduler) recordWorker(info ha.WorkerInfo) (*Worker, error) {
	w, err := NewWorker(info, s.securityCfg)
	if err != nil {
		return nil, err
	}
	s.workers[info.Name] = w
	return w, nil
}

// deleteWorker deletes the recorded worker and bound.
// this func is used when removing the worker.
// NOTE: trigger scheduler when the worker become offline, not when deleted.
func (s *Scheduler) deleteWorker(name string) {
	for _, workers := range s.relayWorkers {
		delete(workers, name)
	}
	w, ok := s.workers[name]
	if !ok {
		return
	}
	w.Close()
	delete(s.workers, name)
	metrics.RemoveWorkerState(w.baseInfo.Name)
}

// updateStatusForBound updates the in-memory status for bound, including:
// - update the stage of worker to `Bound`.
// - record the bound relationship and last bound relationship in the scheduler.
// this func is called after the bound relationship existed in etcd.
// TODO: update s.unbounds here
func (s *Scheduler) updateStatusForBound(w *Worker, b ha.SourceBound) error {
	err := w.ToBound(b)
	if err != nil {
		return err
	}
	s.bounds[b.Source] = w
	s.lastBound[b.Worker] = b
	return nil
}

// updateStatusForUnbound updates the in-memory status for unbound, including:
// - update the stage of worker to `Free`.
// - remove the bound relationship in the scheduler.
// this func is called after the bound relationship removed from etcd.
func (s *Scheduler) updateStatusForUnbound(source string) {
	w, ok := s.bounds[source]
	if !ok {
		return
	}
	w.ToFree()
	delete(s.bounds, source)
}

// reset resets the internal status.
func (s *Scheduler) reset() {
	s.sourceCfgs = make(map[string]config.SourceConfig)
	s.subTaskCfgs = make(map[string]map[string]config.SubTaskConfig)
	s.workers = make(map[string]*Worker)
	s.bounds = make(map[string]*Worker)
	s.unbounds = make(map[string]struct{})
	s.expectRelayStages = make(map[string]ha.Stage)
	s.expectSubTaskStages = make(map[string]map[string]ha.Stage)
}

// strMapToSlice converts a `map[string]struct{}` to `[]string` in increasing order.
func strMapToSlice(m map[string]struct{}) []string {
	ret := make([]string, 0, len(m))
	for s := range m {
		ret = append(ret, s)
	}
	sort.Strings(ret)
	return ret
}

// SetWorkerClientForTest sets mockWorkerClient for specified worker, only used for test
func (s *Scheduler) SetWorkerClientForTest(name string, mockCli workerrpc.Client) {
	if _, ok := s.workers[name]; ok {
		s.workers[name].cli = mockCli
	}
}<|MERGE_RESOLUTION|>--- conflicted
+++ resolved
@@ -411,7 +411,7 @@
 		s.logger.Warn("in transfer source, found a free worker and not bound source, which should not happened",
 			zap.String("source", source),
 			zap.String("worker", worker))
-		err := s.boundSourceToWorker(source, w, s.sourceCfgs[source].EnableRelay)
+		err := s.boundSourceToWorker(source, w)
 		if err == nil {
 			delete(s.unbounds, source)
 		}
@@ -1393,7 +1393,6 @@
 
 	// 2. check whether is bound.
 	if w.Stage() == WorkerBound {
-<<<<<<< HEAD
 		// also put identical relay config for this worker
 		for source, workers := range s.relayWorkers {
 			if _, ok2 := workers[w.BaseInfo().Name]; ok2 {
@@ -1402,11 +1401,6 @@
 					return err
 				}
 				break
-=======
-		if s.sourceCfgs[w.Bound().Source].EnableRelay {
-			if _, err := ha.PutRelayConfig(s.etcdCli, w.Bound().Source, w.Bound().Worker); err != nil {
-				return err
->>>>>>> 2a4a99f9
 			}
 		}
 		// TODO: When dm-worker keepalive is broken, it will turn off its own running source
@@ -1536,7 +1530,7 @@
 	}()
 
 	// 3. try to bound them.
-	err = s.boundSourceToWorker(source, w, s.sourceCfgs[source].EnableRelay)
+	err = s.boundSourceToWorker(source, w)
 	if err != nil {
 		return false, err
 	}
@@ -1592,7 +1586,7 @@
 	}
 
 	// 2. try to bound them.
-	err := s.boundSourceToWorker(source, worker, s.sourceCfgs[source].EnableRelay)
+	err := s.boundSourceToWorker(source, worker)
 	if err != nil {
 		return false, err
 	}
@@ -1601,36 +1595,11 @@
 
 // boundSourceToWorker bounds the source and worker together.
 // we should check the bound relationship of the source and the stage of the worker in the caller.
-func (s *Scheduler) boundSourceToWorker(source string, w *Worker, enableRelay bool) error {
+func (s *Scheduler) boundSourceToWorker(source string, w *Worker) error {
 	// 1. put the bound relationship into etcd.
 	var err error
 	bound := ha.NewSourceBound(source, w.BaseInfo().Name)
-<<<<<<< HEAD
 	_, err = ha.PutSourceBound(s.etcdCli, bound)
-=======
-	if _, ok := s.expectRelayStages[source]; ok {
-		// the relay stage exists before, only put the bound relationship.
-		// TODO: we also put relay config for that worker temporary
-		_, err = ha.PutRelayConfig(s.etcdCli, bound.Source, bound.Worker)
-		if err != nil {
-			return err
-		}
-		_, err = ha.PutSourceBound(s.etcdCli, bound)
-	} else if enableRelay {
-		// dont enable relay for it
-		// no relay stage exists before, create a `Running` stage and put it with the bound relationship.
-		stage := ha.NewRelayStage(pb.Stage_Running, source)
-		_, err = ha.PutRelayStageRelayConfigSourceBound(s.etcdCli, stage, bound)
-		defer func() {
-			if err == nil {
-				// 1.1 if no error exist when returning, record the stage.
-				s.expectRelayStages[source] = stage
-			}
-		}()
-	} else {
-		_, err = ha.PutSourceBound(s.etcdCli, bound)
-	}
->>>>>>> 2a4a99f9
 	if err != nil {
 		return err
 	}

// Copyright 2019 PingCAP, Inc.
//
// Licensed under the Apache License, Version 2.0 (the "License");
// you may not use this file except in compliance with the License.
// You may obtain a copy of the License at
//
//     http://www.apache.org/licenses/LICENSE-2.0
//
// Unless required by applicable law or agreed to in writing, software
// distributed under the License is distributed on an "AS IS" BASIS,
// See the License for the specific language governing permissions and
// limitations under the License.

package worker

import (
	"context"
	"io/ioutil"
	"net/http"
	"net/url"
	"sync"
	"testing"
	"time"

	. "github.com/pingcap/check"
	"github.com/pingcap/failpoint"
	"github.com/siddontang/go-mysql/mysql"
	"github.com/tikv/pd/pkg/tempurl"
	"go.etcd.io/etcd/clientv3"
	"go.etcd.io/etcd/embed"
	v3rpc "go.etcd.io/etcd/etcdserver/api/v3rpc/rpctypes"
	"google.golang.org/grpc"

	"github.com/pingcap/dm/dm/config"
	"github.com/pingcap/dm/dm/pb"
	"github.com/pingcap/dm/dm/unit"
	"github.com/pingcap/dm/pkg/binlog"
	"github.com/pingcap/dm/pkg/gtid"
	"github.com/pingcap/dm/pkg/ha"
	"github.com/pingcap/dm/pkg/log"
	"github.com/pingcap/dm/pkg/terror"
	"github.com/pingcap/dm/pkg/utils"
)

// do not forget to update this path if the file removed/renamed.
const (
	sourceSampleFile  = "./source.yaml"
	subtaskSampleFile = "./subtask.toml"
	mydumperPath      = "../../bin/mydumper"
)

var etcdErrCompacted = v3rpc.ErrCompacted

func TestServer(t *testing.T) {
	TestingT(t)
}

type testServer struct{}

var _ = Suite(&testServer{})

func (t *testServer) SetUpSuite(c *C) {
	err := log.InitLogger(&log.Config{})
	c.Assert(err, IsNil)

	getMinLocForSubTaskFunc = getFakeLocForSubTask
}

func (t *testServer) TearDownSuite(c *C) {
	getMinLocForSubTaskFunc = getMinLocForSubTask
}

func createMockETCD(dir string, host string) (*embed.Etcd, error) {
	cfg := embed.NewConfig()
	cfg.Dir = dir
	lcurl, _ := url.Parse(host)
	cfg.LCUrls = []url.URL{*lcurl}
	cfg.ACUrls = []url.URL{*lcurl}
	lpurl, _ := url.Parse(tempurl.Alloc())
	cfg.LPUrls = []url.URL{*lpurl}
	cfg.APUrls = []url.URL{*lpurl}
	cfg.InitialCluster = "default=" + lpurl.String()
	cfg.Logger = "zap"
	metricsURL, _ := url.Parse(tempurl.Alloc())
	cfg.ListenMetricsUrls = []url.URL{*metricsURL}
	ETCD, err := embed.StartEtcd(cfg)
	if err != nil {
		return nil, err
	}

	select {
	case <-ETCD.Server.ReadyNotify():
	case <-time.After(5 * time.Second):
		ETCD.Server.Stop() // trigger a shutdown
	}
	// embd.client = v3client.New(embd.ETCD.Server)
	return ETCD, nil
}

func (t *testServer) TestServer(c *C) {
	var (
		masterAddr   = tempurl.Alloc()[len("http://"):]
		workerAddr1  = "127.0.0.1:8262"
		keepAliveTTL = int64(1)
	)
	etcdDir := c.MkDir()
	ETCD, err := createMockETCD(etcdDir, "http://"+masterAddr)
	c.Assert(err, IsNil)
	defer ETCD.Close()
	cfg := NewConfig()
	c.Assert(cfg.Parse([]string{"-config=./dm-worker.toml"}), IsNil)
	cfg.Join = masterAddr
	cfg.KeepAliveTTL = keepAliveTTL
	cfg.RelayKeepAliveTTL = keepAliveTTL

	NewRelayHolder = NewDummyRelayHolder
	NewSubTask = func(cfg *config.SubTaskConfig, etcdClient *clientv3.Client) *SubTask {
		cfg.UseRelay = false
		return NewRealSubTask(cfg, etcdClient)
	}
	createUnits = func(cfg *config.SubTaskConfig, etcdClient *clientv3.Client) []unit.Unit {
		mockDumper := NewMockUnit(pb.UnitType_Dump)
		mockLoader := NewMockUnit(pb.UnitType_Load)
		mockSync := NewMockUnit(pb.UnitType_Sync)
		return []unit.Unit{mockDumper, mockLoader, mockSync}
	}
	defer func() {
		NewRelayHolder = NewRealRelayHolder
		NewSubTask = NewRealSubTask
		createUnits = createRealUnits
	}()

	s := NewServer(cfg)
	defer s.Close()
	go func() {
		err1 := s.Start()
		c.Assert(err1, IsNil)
	}()

	c.Assert(utils.WaitSomething(30, 100*time.Millisecond, func() bool {
		return !s.closed.Get()
	}), IsTrue)
	dir := c.MkDir()

	t.testOperateSourceBoundWithoutConfigInEtcd(c, s)

	t.testOperateWorker(c, s, dir, true)

	// check worker would retry connecting master rather than stop worker directly.
	ETCD = t.testRetryConnectMaster(c, s, ETCD, etcdDir, masterAddr)

	// resume contact with ETCD and start worker again
	t.testOperateWorker(c, s, dir, true)

	// test condition hub
	t.testConidtionHub(c, s)

	t.testHTTPInterface(c, "status")
	t.testHTTPInterface(c, "metrics")

	// create client
	cli := t.createClient(c, workerAddr1)

	// start task
	subtaskCfg := config.SubTaskConfig{}
	err = subtaskCfg.DecodeFile(subtaskSampleFile, true)
	c.Assert(err, IsNil)
	subtaskCfg.MydumperPath = mydumperPath

	sourceCfg := loadSourceConfigWithoutPassword(c)
	_, err = ha.PutSubTaskCfgStage(s.etcdClient, []config.SubTaskConfig{subtaskCfg},
		[]ha.Stage{ha.NewSubTaskStage(pb.Stage_Running, sourceCfg.SourceID, subtaskCfg.Name)})
	c.Assert(err, IsNil)

	c.Assert(utils.WaitSomething(30, 100*time.Millisecond, func() bool {
		return checkSubTaskStatus(cli, pb.Stage_Running)
	}), IsTrue)

	t.testSubTaskRecover(c, s, dir)

	// pause relay
	_, err = ha.PutRelayStage(s.etcdClient, ha.NewRelayStage(pb.Stage_Paused, sourceCfg.SourceID))
	c.Assert(err, IsNil)
	c.Assert(utils.WaitSomething(30, 100*time.Millisecond, func() bool {
		return checkRelayStatus(cli, pb.Stage_Paused)
	}), IsTrue)
	// resume relay
	_, err = ha.PutRelayStage(s.etcdClient, ha.NewRelayStage(pb.Stage_Running, sourceCfg.SourceID))
	c.Assert(err, IsNil)
	c.Assert(utils.WaitSomething(30, 100*time.Millisecond, func() bool {
		return checkRelayStatus(cli, pb.Stage_Running)
	}), IsTrue)
	// pause task
	_, err = ha.PutSubTaskStage(s.etcdClient, ha.NewSubTaskStage(pb.Stage_Paused, sourceCfg.SourceID, subtaskCfg.Name))
	c.Assert(err, IsNil)
	c.Assert(utils.WaitSomething(30, 100*time.Millisecond, func() bool {
		return checkSubTaskStatus(cli, pb.Stage_Paused)
	}), IsTrue)
	// resume task
	_, err = ha.PutSubTaskStage(s.etcdClient, ha.NewSubTaskStage(pb.Stage_Running, sourceCfg.SourceID, subtaskCfg.Name))
	c.Assert(err, IsNil)
	c.Assert(utils.WaitSomething(30, 100*time.Millisecond, func() bool {
		return checkSubTaskStatus(cli, pb.Stage_Running)
	}), IsTrue)
	// stop task
	_, err = ha.DeleteSubTaskStage(s.etcdClient, ha.NewSubTaskStage(pb.Stage_Stopped, sourceCfg.SourceID, subtaskCfg.Name))
	c.Assert(err, IsNil)
	c.Assert(utils.WaitSomething(30, 100*time.Millisecond, func() bool {
		return s.getWorker(true).subTaskHolder.findSubTask(subtaskCfg.Name) == nil
	}), IsTrue)

	dupServer := NewServer(cfg)
	err = dupServer.Start()
	c.Assert(terror.ErrWorkerStartService.Equal(err), IsTrue)
	c.Assert(err.Error(), Matches, ".*bind: address already in use.*")

	t.testStopWorkerWhenLostConnect(c, s, ETCD)
	// close
	s.Close()

	c.Assert(utils.WaitSomething(30, 10*time.Millisecond, func() bool {
		return s.closed.Get()
	}), IsTrue)

	// test worker, just make sure testing sort
	t.testWorker(c)
}

func (t *testServer) TestHandleSourceBoundAfterError(c *C) {
	var (
		masterAddr   = tempurl.Alloc()[len("http://"):]
		keepAliveTTL = int64(1)
	)
	// start etcd server
	etcdDir := c.MkDir()
	ETCD, err := createMockETCD(etcdDir, "http://"+masterAddr)
	c.Assert(err, IsNil)
	defer ETCD.Close()
	cfg := NewConfig()
	c.Assert(cfg.Parse([]string{"-config=./dm-worker.toml"}), IsNil)
	cfg.Join = masterAddr
	cfg.KeepAliveTTL = keepAliveTTL

	// new etcd client
	etcdCli, err := clientv3.New(clientv3.Config{
		Endpoints:            GetJoinURLs(cfg.Join),
		DialTimeout:          dialTimeout,
		DialKeepAliveTime:    keepaliveTime,
		DialKeepAliveTimeout: keepaliveTimeout,
	})
	c.Assert(err, IsNil)

	// watch worker event(oneline or offline)
	var (
		wg       sync.WaitGroup
		startRev int64 = 1
	)
	workerEvCh := make(chan ha.WorkerEvent, 10)
	workerErrCh := make(chan error, 10)
	ctx, cancel := context.WithCancel(context.Background())
	wg.Add(1)
	go func() {
		defer func() {
			close(workerEvCh)
			close(workerErrCh)
			wg.Done()
		}()
		ha.WatchWorkerEvent(ctx, etcdCli, startRev, workerEvCh, workerErrCh)
	}()

	// start worker server
	s := NewServer(cfg)
	defer s.Close()
	go func() {
		err1 := s.Start()
		c.Assert(err1, IsNil)
	}()
	c.Assert(utils.WaitSomething(30, 100*time.Millisecond, func() bool {
		return !s.closed.Get()
	}), IsTrue)

	// check if the worker is online
	c.Assert(utils.WaitSomething(30, 100*time.Millisecond, func() bool {
		select {
		case ev := <-workerEvCh:
			if !ev.IsDeleted {
				return true
			}
		default:
		}
		return false
	}), IsTrue)

	// enable failpont
	c.Assert(failpoint.Enable("github.com/pingcap/dm/pkg/ha/FailToGetSourceCfg", `return(true)`), IsNil)
	sourceCfg := loadSourceConfigWithoutPassword(c)
	sourceCfg.EnableRelay = false
	_, err = ha.PutSourceCfg(etcdCli, sourceCfg)
	c.Assert(err, IsNil)
	sourceBound := ha.NewSourceBound(sourceCfg.SourceID, s.cfg.Name)
	_, err = ha.PutSourceBound(etcdCli, sourceBound)
	c.Assert(err, IsNil)

	// do check until worker offline
	c.Assert(utils.WaitSomething(50, 100*time.Millisecond, func() bool {
		select {
		case ev := <-workerEvCh:
			if ev.IsDeleted {
				return true
			}
		default:
		}
		return false
	}), IsTrue)

	// check if the worker is online
	c.Assert(utils.WaitSomething(5, time.Duration(s.cfg.KeepAliveTTL)*time.Second, func() bool {
		select {
		case ev := <-workerEvCh:
			if !ev.IsDeleted {
				return true
			}
		default:
		}
		return false
	}), IsTrue)

	// stop watching and disable failpoint
	cancel()
	wg.Wait()
	c.Assert(failpoint.Disable("github.com/pingcap/dm/pkg/ha/FailToGetSourceCfg"), IsNil)

	_, err = ha.PutSourceBound(etcdCli, sourceBound)
	c.Assert(err, IsNil)
	_, err = ha.PutSourceCfg(etcdCli, sourceCfg)
	c.Assert(err, IsNil)
	c.Assert(utils.WaitSomething(30, 100*time.Millisecond, func() bool {
		return s.getWorker(true) != nil
	}), IsTrue)

	_, err = ha.DeleteSourceBound(etcdCli, s.cfg.Name)
	c.Assert(err, IsNil)
	c.Assert(utils.WaitSomething(30, 100*time.Millisecond, func() bool {
		return s.getWorker(true) == nil
	}), IsTrue)
}

func (t *testServer) TestWatchSourceBoundEtcdCompact(c *C) {
	var (
		masterAddr   = tempurl.Alloc()[len("http://"):]
		keepAliveTTL = int64(1)
		startRev     = int64(1)
	)
	etcdDir := c.MkDir()
	ETCD, err := createMockETCD(etcdDir, "http://"+masterAddr)
	c.Assert(err, IsNil)
	defer ETCD.Close()
	cfg := NewConfig()
	c.Assert(cfg.Parse([]string{"-config=./dm-worker.toml"}), IsNil)
	cfg.Join = masterAddr
	cfg.KeepAliveTTL = keepAliveTTL
	cfg.RelayKeepAliveTTL = keepAliveTTL

	s := NewServer(cfg)
	etcdCli, err := clientv3.New(clientv3.Config{
		Endpoints:            GetJoinURLs(s.cfg.Join),
		DialTimeout:          dialTimeout,
		DialKeepAliveTime:    keepaliveTime,
		DialKeepAliveTimeout: keepaliveTimeout,
	})
	s.etcdClient = etcdCli
	s.closed.Set(false)
	c.Assert(err, IsNil)
	sourceCfg := loadSourceConfigWithoutPassword(c)
	sourceCfg.EnableRelay = false

	ctx, cancel := context.WithCancel(context.Background())
	defer cancel()

	// step 1: Put a source config and source bound to this worker, then delete it
	_, err = ha.PutSourceCfg(etcdCli, sourceCfg)
	c.Assert(err, IsNil)
	sourceBound := ha.NewSourceBound(sourceCfg.SourceID, cfg.Name)
	_, err = ha.PutSourceBound(etcdCli, sourceBound)
	c.Assert(err, IsNil)
	rev, err := ha.DeleteSourceBound(etcdCli, cfg.Name)
	c.Assert(err, IsNil)
	// step 2: start source at this worker
	w, err := s.getOrStartWorker(&sourceCfg, true)
	c.Assert(err, IsNil)
	c.Assert(w.EnableHandleSubtasks(), IsNil)
	// step 3: trigger etcd compaction and check whether we can receive it through watcher
	_, err = etcdCli.Compact(ctx, rev)
	c.Assert(err, IsNil)
	sourceBoundCh := make(chan ha.SourceBound, 10)
	sourceBoundErrCh := make(chan error, 10)
	ha.WatchSourceBound(ctx, etcdCli, cfg.Name, startRev, sourceBoundCh, sourceBoundErrCh)
	select {
	case err = <-sourceBoundErrCh:
		c.Assert(err, Equals, etcdErrCompacted)
	case <-time.After(300 * time.Millisecond):
		c.Fatal("fail to get etcd error compacted")
	}
	// step 4: watch source bound from startRev
	var wg sync.WaitGroup
	ctx1, cancel1 := context.WithCancel(ctx)
	wg.Add(1)
	go func() {
		defer wg.Done()
		c.Assert(s.observeSourceBound(ctx1, startRev), IsNil)
	}()
	// step 4.1: should stop the running worker, source bound has been deleted, should stop this worker
	time.Sleep(time.Second)
	c.Assert(s.getWorker(true), IsNil)
	// step 4.2: put a new source bound, source should be started
	_, err = ha.PutSourceBound(etcdCli, sourceBound)
	c.Assert(err, IsNil)
	c.Assert(utils.WaitSomething(30, 100*time.Millisecond, func() bool {
		return s.getWorker(true) != nil
	}), IsTrue)
	cfg2 := s.getWorker(true).cfg
	c.Assert(*cfg2, DeepEquals, sourceCfg)
	cancel1()
	wg.Wait()
	c.Assert(s.stopWorker(sourceCfg.SourceID, true), IsNil)
	// step 5: start observeSourceBound from compacted revision again, should start worker
	ctx2, cancel2 := context.WithCancel(ctx)
	wg.Add(1)
	go func() {
		defer wg.Done()
		c.Assert(s.observeSourceBound(ctx2, startRev), IsNil)
	}()
	c.Assert(utils.WaitSomething(30, 100*time.Millisecond, func() bool {
		return s.getWorker(true) != nil
	}), IsTrue)
	cfg2 = s.getWorker(true).cfg
	c.Assert(*cfg2, DeepEquals, sourceCfg)
	cancel2()
	wg.Wait()
}

func (t *testServer) testHTTPInterface(c *C, uri string) {
	resp, err := http.Get("http://127.0.0.1:8262/" + uri)
	c.Assert(err, IsNil)
	defer resp.Body.Close()
	c.Assert(resp.StatusCode, Equals, 200)
	_, err = ioutil.ReadAll(resp.Body)
	c.Assert(err, IsNil)
}

func (t *testServer) createClient(c *C, addr string) pb.WorkerClient {
	//nolint:staticcheck
	conn, err := grpc.Dial(addr, grpc.WithInsecure(), grpc.WithBackoffMaxDelay(3*time.Second))
	c.Assert(err, IsNil)
	return pb.NewWorkerClient(conn)
}

func (t *testServer) testOperateSourceBoundWithoutConfigInEtcd(c *C, s *Server) {
	err := s.operateSourceBound(ha.NewSourceBound("sourceWithoutConfigInEtcd", s.cfg.Name))
	c.Assert(terror.ErrWorkerFailToGetSourceConfigFromEtcd.Equal(err), IsTrue)
}

func (t *testServer) testOperateWorker(c *C, s *Server, dir string, start bool) {
	// load sourceCfg
	sourceCfg := loadSourceConfigWithoutPassword(c)
	sourceCfg.EnableRelay = true
	sourceCfg.RelayDir = dir
	sourceCfg.MetaDir = c.MkDir()

	if start {
		// put mysql config into relative etcd key adapter to trigger operation event
		_, err := ha.PutSourceCfg(s.etcdClient, sourceCfg)
		c.Assert(err, IsNil)
		_, err = ha.PutRelayStageRelayConfigSourceBound(s.etcdClient, ha.NewRelayStage(pb.Stage_Running, sourceCfg.SourceID),
			ha.NewSourceBound(sourceCfg.SourceID, s.cfg.Name))
		c.Assert(err, IsNil)
		// worker should be started and without error
		c.Assert(utils.WaitSomething(30, 100*time.Millisecond, func() bool {
			w := s.getWorker(true)
			return w != nil && !w.closed.Get()
		}), IsTrue)
		c.Assert(s.getSourceStatus(true).Result, IsNil)
	} else {
		// worker should be started before stopped
		w := s.getWorker(true)
		c.Assert(w, NotNil)
		c.Assert(w.closed.Get(), IsFalse)
		_, err := ha.DeleteRelayConfig(s.etcdClient, w.name)
		c.Assert(err, IsNil)
<<<<<<< HEAD
		_, err = ha.DeleteSourceCfgRelayStageSourceBound(s.etcdClient, sourceCfg.SourceID, s.cfg.Name)
		c.Assert(err, IsNil)
=======
>>>>>>> 2a4a99f9
		// worker should be closed and without error
		c.Assert(utils.WaitSomething(30, 100*time.Millisecond, func() bool {
			currentWorker := s.getWorker(true)
			return currentWorker == nil && w.closed.Get()
		}), IsTrue)
		c.Assert(s.getSourceStatus(true).Result, IsNil)
	}
}

func (t *testServer) testRetryConnectMaster(c *C, s *Server, ETCD *embed.Etcd, dir string, hostName string) *embed.Etcd {
	ETCD.Close()
	time.Sleep(6 * time.Second)
	// When worker server fail to keepalive with etcd, server should close its worker
	c.Assert(s.getWorker(true), IsNil)
	// source status could be nil or context canceled from handleSourceBound, skip this test
	//c.Assert(s.getSourceStatus(true).Result, IsNil)
	ETCD, err := createMockETCD(dir, "http://"+hostName)
	c.Assert(err, IsNil)
	time.Sleep(3 * time.Second)
	return ETCD
}

func (t *testServer) testSubTaskRecover(c *C, s *Server, dir string) {
	workerCli := t.createClient(c, "127.0.0.1:8262")
	t.testOperateWorker(c, s, dir, false)

	status, err := workerCli.QueryStatus(context.Background(), &pb.QueryStatusRequest{Name: "sub-task-name"})
	c.Assert(err, IsNil)
	c.Assert(status.Result, IsFalse)
	c.Assert(status.Msg, Equals, terror.ErrWorkerNoStart.Error())

	t.testOperateWorker(c, s, dir, true)

	// because we split starting worker and enabling handling subtasks into two parts, a query-status may occur between
	// them, thus get a result of no subtask running
	utils.WaitSomething(30, 100*time.Millisecond, func() bool {
		status, err = workerCli.QueryStatus(context.Background(), &pb.QueryStatusRequest{Name: "sub-task-name"})
		if err != nil {
			return false
		}
		if status.Result == false {
			return false
		}
		if len(status.SubTaskStatus) == 0 || status.SubTaskStatus[0].Stage != pb.Stage_Running {
			return false
		}
		return true
	})

	status, err = workerCli.QueryStatus(context.Background(), &pb.QueryStatusRequest{Name: "sub-task-name"})
	c.Assert(err, IsNil)
	c.Assert(status.Result, IsTrue)
	c.Assert(status.SubTaskStatus, HasLen, 1)
	c.Assert(status.SubTaskStatus[0].Stage, Equals, pb.Stage_Running)
}

func (t *testServer) testStopWorkerWhenLostConnect(c *C, s *Server, ETCD *embed.Etcd) {
	ETCD.Close()
	time.Sleep(retryConnectSleepTime + time.Duration(defaultKeepAliveTTL+3)*time.Second)
	c.Assert(s.getWorker(true), IsNil)
}

func (t *testServer) TestGetMinLocInAllSubTasks(c *C) {

	subTaskCfg := map[string]config.SubTaskConfig{
		"test2": {Name: "test2"},
		"test3": {Name: "test3"},
		"test1": {Name: "test1"},
	}
	minLoc, err := getMinLocInAllSubTasks(context.Background(), subTaskCfg)
	c.Assert(err, IsNil)
	c.Assert(minLoc.Position.Name, Equals, "mysql-binlog.00001")
	c.Assert(minLoc.Position.Pos, Equals, uint32(12))

	for k, cfg := range subTaskCfg {
		cfg.EnableGTID = true
		subTaskCfg[k] = cfg
	}

	minLoc, err = getMinLocInAllSubTasks(context.Background(), subTaskCfg)
	c.Assert(err, IsNil)
	c.Assert(minLoc.Position.Name, Equals, "mysql-binlog.00001")
	c.Assert(minLoc.Position.Pos, Equals, uint32(123))
}

func (t *testServer) TestUnifyMasterBinlogPos(c *C) {
	var (
		pos1 = "(bin.000001, 3134)"
		pos2 = "(bin.000001, 3234)"
		pos3 = "(bin.000001, 3334)"
		pos4 = "(bin.000001, 3434)"
	)

	// 1. should modify nothing
	resp := &pb.QueryStatusResponse{
		SubTaskStatus: []*pb.SubTaskStatus{{
			Name:   "test",
			Status: &pb.SubTaskStatus_Msg{Msg: "sub task not started"},
		}},
		SourceStatus: &pb.SourceStatus{},
	}
	resp2 := &pb.QueryStatusResponse{
		SubTaskStatus: []*pb.SubTaskStatus{{
			Name:   "test",
			Status: &pb.SubTaskStatus_Msg{Msg: "sub task not started"},
		}},
		SourceStatus: &pb.SourceStatus{RelayStatus: &pb.RelayStatus{
			Stage: pb.Stage_Stopped,
		}},
	}
	resp3 := &pb.QueryStatusResponse{
		SubTaskStatus: []*pb.SubTaskStatus{{
			Name:   "test",
			Status: &pb.SubTaskStatus_Msg{Msg: "sub task not started"},
		}},
		SourceStatus: &pb.SourceStatus{RelayStatus: &pb.RelayStatus{
			MasterBinlog: pos1, RelayBinlog: pos1, RelayCatchUpMaster: true,
		}},
	}
	resp4 := &pb.QueryStatusResponse{
		SubTaskStatus: []*pb.SubTaskStatus{{
			Unit: pb.UnitType_Load,
		}, {
			Unit:   pb.UnitType_Sync,
			Status: &pb.SubTaskStatus_Sync{Sync: &pb.SyncStatus{MasterBinlog: pos2, SyncerBinlog: pos2, Synced: true}},
		}},
		SourceStatus: &pb.SourceStatus{},
	}

	for _, r := range []*pb.QueryStatusResponse{resp, resp2, resp3, resp4} {
		// clone resp
		bytes, _ := r.Marshal()
		originReps := &pb.QueryStatusResponse{}
		err := originReps.Unmarshal(bytes)
		c.Assert(err, IsNil)

		unifyMasterBinlogPos(r, false)
		c.Assert(r, DeepEquals, originReps)
	}

	// 2. could work on multiple status
	resp = &pb.QueryStatusResponse{
		SubTaskStatus: []*pb.SubTaskStatus{{
			Unit: pb.UnitType_Load,
		}, {
			Unit:   pb.UnitType_Sync,
			Status: &pb.SubTaskStatus_Sync{Sync: &pb.SyncStatus{MasterBinlog: pos2, SyncerBinlog: pos2, Synced: true}},
		}, {
			Unit:   pb.UnitType_Sync,
			Status: &pb.SubTaskStatus_Sync{Sync: &pb.SyncStatus{MasterBinlog: pos4, SyncerBinlog: pos3, Synced: false}},
		}},
		SourceStatus: &pb.SourceStatus{RelayStatus: &pb.RelayStatus{
			MasterBinlog: pos1, RelayBinlog: pos1, RelayCatchUpMaster: true,
		}},
	}
	unifyMasterBinlogPos(resp, false)

	sync1 := resp.SubTaskStatus[1].Status.(*pb.SubTaskStatus_Sync).Sync
	c.Assert(sync1.MasterBinlog, Equals, pos4)
	c.Assert(sync1.Synced, IsFalse)
	sync2 := resp.SubTaskStatus[2].Status.(*pb.SubTaskStatus_Sync).Sync
	c.Assert(sync2.MasterBinlog, Equals, pos4)
	c.Assert(sync2.Synced, IsFalse)
	relay := resp.SourceStatus.RelayStatus
	c.Assert(relay.MasterBinlog, Equals, pos4)
	c.Assert(relay.RelayCatchUpMaster, IsFalse)

	// 3. test unifyMasterBinlogPos(..., enableGTID = true)
	resp = &pb.QueryStatusResponse{
		SubTaskStatus: []*pb.SubTaskStatus{{
			Unit: pb.UnitType_Load,
		}, {
			Unit:   pb.UnitType_Sync,
			Status: &pb.SubTaskStatus_Sync{Sync: &pb.SyncStatus{MasterBinlog: pos2, SyncerBinlog: pos2, Synced: true}},
		}, {
			Unit:   pb.UnitType_Sync,
			Status: &pb.SubTaskStatus_Sync{Sync: &pb.SyncStatus{MasterBinlog: pos4, SyncerBinlog: pos3, Synced: false}},
		}},
		SourceStatus: &pb.SourceStatus{RelayStatus: &pb.RelayStatus{
			MasterBinlog: pos1, RelayBinlog: pos1, RelayCatchUpMaster: true,
		}},
	}
	unifyMasterBinlogPos(resp, true)

	sync1 = resp.SubTaskStatus[1].Status.(*pb.SubTaskStatus_Sync).Sync
	c.Assert(sync1.MasterBinlog, Equals, pos4)
	c.Assert(sync1.Synced, IsFalse)
	sync2 = resp.SubTaskStatus[2].Status.(*pb.SubTaskStatus_Sync).Sync
	c.Assert(sync2.MasterBinlog, Equals, pos4)
	c.Assert(sync2.Synced, IsFalse)
	relay = resp.SourceStatus.RelayStatus
	c.Assert(relay.MasterBinlog, Equals, pos4)
	c.Assert(relay.RelayCatchUpMaster, IsTrue)
}

func getFakeLocForSubTask(ctx context.Context, subTaskCfg config.SubTaskConfig) (minLoc *binlog.Location, err error) {
	gset1, _ := gtid.ParserGTID(mysql.MySQLFlavor, "ba8f633f-1f15-11eb-b1c7-0242ac110001:1-30")
	gset2, _ := gtid.ParserGTID(mysql.MySQLFlavor, "ba8f633f-1f15-11eb-b1c7-0242ac110001:1-50")
	gset3, _ := gtid.ParserGTID(mysql.MySQLFlavor, "ba8f633f-1f15-11eb-b1c7-0242ac110001:1-50,ba8f633f-1f15-11eb-b1c7-0242ac110002:1")
	loc1 := binlog.InitLocation(
		mysql.Position{
			Name: "mysql-binlog.00001",
			Pos:  123,
		},
		gset1,
	)
	loc2 := binlog.InitLocation(
		mysql.Position{
			Name: "mysql-binlog.00001",
			Pos:  12,
		},
		gset2,
	)
	loc3 := binlog.InitLocation(
		mysql.Position{
			Name: "mysql-binlog.00003",
		},
		gset3,
	)

	switch subTaskCfg.Name {
	case "test1":
		return &loc1, nil
	case "test2":
		return &loc2, nil
	case "test3":
		return &loc3, nil
	default:
		return nil, nil
	}
}

func checkSubTaskStatus(cli pb.WorkerClient, expect pb.Stage) bool {
	status, err := cli.QueryStatus(context.Background(), &pb.QueryStatusRequest{Name: "sub-task-name"})
	if err != nil {
		return false
	}
	if status.Result == false {
		return false
	}
	return len(status.SubTaskStatus) > 0 && status.SubTaskStatus[0].Stage == expect
}

func checkRelayStatus(cli pb.WorkerClient, expect pb.Stage) bool {
	status, err := cli.QueryStatus(context.Background(), &pb.QueryStatusRequest{Name: "sub-task-name"})
	if err != nil {
		return false
	}
	if status.Result == false {
		return false
	}
	return status.SourceStatus.RelayStatus.Stage == expect
}

func loadSourceConfigWithoutPassword(c *C) config.SourceConfig {
	var sourceCfg config.SourceConfig
	err := sourceCfg.LoadFromFile(sourceSampleFile)
	c.Assert(err, IsNil)
	sourceCfg.From.Password = "" // no password set
	return sourceCfg
}<|MERGE_RESOLUTION|>--- conflicted
+++ resolved
@@ -487,11 +487,8 @@
 		c.Assert(w.closed.Get(), IsFalse)
 		_, err := ha.DeleteRelayConfig(s.etcdClient, w.name)
 		c.Assert(err, IsNil)
-<<<<<<< HEAD
 		_, err = ha.DeleteSourceCfgRelayStageSourceBound(s.etcdClient, sourceCfg.SourceID, s.cfg.Name)
 		c.Assert(err, IsNil)
-=======
->>>>>>> 2a4a99f9
 		// worker should be closed and without error
 		c.Assert(utils.WaitSomething(30, 100*time.Millisecond, func() bool {
 			currentWorker := s.getWorker(true)
@@ -506,8 +503,7 @@
 	time.Sleep(6 * time.Second)
 	// When worker server fail to keepalive with etcd, server should close its worker
 	c.Assert(s.getWorker(true), IsNil)
-	// source status could be nil or context canceled from handleSourceBound, skip this test
-	//c.Assert(s.getSourceStatus(true).Result, IsNil)
+	c.Assert(s.getSourceStatus(true).Result, IsNil)
 	ETCD, err := createMockETCD(dir, "http://"+hostName)
 	c.Assert(err, IsNil)
 	time.Sleep(3 * time.Second)

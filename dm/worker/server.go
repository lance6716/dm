--- conflicted
+++ resolved
@@ -588,9 +588,8 @@
 			return err
 		}
 		startRelay = !relayStage.IsDeleted && relayStage.Expect == pb.Stage_Running
-<<<<<<< HEAD
-		// TODO: PurgeRelayDir if not found relay, not if not found, that's not bound !
-=======
+		// TODO: PurgeRelayDir if not found relay, but if not found, that's not bound so we didn't know the path of dir
+
 		// change keepalive TTL to 30 minutes if it's default value
 		// is relayStage is not running, we choose to change keepalive here instead of at relayStage switching
 		if s.cfg.KeepAliveTTL == defaultKeepAliveTTL {
@@ -598,7 +597,6 @@
 			s.cfg.KeepAliveTTL = relayEnabledKeepAliveTTL
 			ha.NotifyKeepAliveChange(relayEnabledKeepAliveTTL)
 		}
->>>>>>> 84d69a56
 	}
 	go func() {
 		w.Start(startRelay)

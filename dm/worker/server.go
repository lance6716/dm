--- conflicted
+++ resolved
@@ -137,11 +137,7 @@
 	}
 	if relaySource != nil {
 		log.L().Warn("worker has been assigned relay before keepalive", zap.String("relay source", relaySource.SourceID))
-<<<<<<< HEAD
-		w, err2 := s.getOrStartWorker(relaySource)
-=======
 		w, err2 := s.getOrStartWorker(relaySource, true)
->>>>>>> 2a4a99f9
 		s.setSourceStatus(relaySource.SourceID, err2, true)
 		if err2 != nil {
 			// if DM-worker can't handle pre-assigned source before keepalive, it simply exits with the error,
@@ -328,31 +324,6 @@
 					}
 					rev = rev1
 					if relaySource == nil {
-<<<<<<< HEAD
-						err = s.stopWorker("")
-						if err != nil {
-							log.L().Error("fail to stop worker", zap.Error(err))
-							return err // return if failed to stop the worker.
-						}
-					} else {
-						if w := s.getWorker(true); w != nil && w.cfg.SourceID == relaySource.SourceID {
-							continue
-						}
-						err = s.stopWorker("")
-						if err != nil {
-							log.L().Error("fail to stop worker", zap.Error(err))
-							return err // return if failed to stop the worker.
-						}
-						w, err2 := s.getOrStartWorker(relaySource)
-						s.setSourceStatus(relaySource.SourceID, err2, true)
-						if err2 != nil {
-							w.l.Error("fail to recover observeRelayConfig",
-								zap.String("relay source", relaySource.SourceID),
-								zap.Error(err2))
-						}
-						s.UpdateKeepAliveTTL(s.cfg.RelayKeepAliveTTL)
-						if err2 = w.EnableRelay(); err2 != nil {
-=======
 						err = s.disableRelay("")
 						if err != nil {
 							log.L().Error("fail to disableRelay after etcd retryable error", zap.Error(err))
@@ -390,7 +361,6 @@
 							return w.EnableRelay()
 						}()
 						if err2 != nil {
->>>>>>> 2a4a99f9
 							return err2
 						}
 					}
@@ -452,21 +422,6 @@
 							return err // return if failed to stop the worker.
 						}
 					} else {
-<<<<<<< HEAD
-						if w := s.getWorker(true); w != nil && w.cfg.SourceID == bound.Source {
-							continue
-						}
-						err = s.stopWorker("")
-						if err != nil {
-							log.L().Error("fail to stop worker", zap.Error(err))
-							return err // return if failed to stop the worker.
-						}
-						w, err2 := s.getOrStartWorker(&cfg)
-						if err2 == nil {
-							err2 = w.EnableHandleSubtasks()
-						}
-						s.setSourceStatus(bound.Source, err2, true)
-=======
 						err2 := func() error {
 							s.Lock()
 							defer s.Unlock()
@@ -497,7 +452,6 @@
 							}
 							return nil
 						}()
->>>>>>> 2a4a99f9
 						if err2 != nil {
 							return err2
 						}
@@ -617,7 +571,6 @@
 	s.setWorker(nil, false)
 	s.setSourceStatus("", nil, false)
 	w.Close()
-	s.Unlock()
 	return nil
 }
 
@@ -697,17 +650,7 @@
 
 func (s *Server) operateSourceBound(bound ha.SourceBound) error {
 	if bound.IsDeleted {
-<<<<<<< HEAD
-		// TODO: will worker be modified on other goroutine?
-		w := s.getWorker(true)
-		w.DisableHandleSubtasks()
-		if !w.relayEnabled.Get() {
-			return s.stopWorker(bound.Source)
-		}
-		return nil
-=======
 		return s.disableHandleSubtasks(bound.Source)
->>>>>>> 2a4a99f9
 	}
 	scm, _, err := ha.GetSourceCfg(s.etcdClient, bound.Source, bound.Revision)
 	if err != nil {
@@ -724,36 +667,6 @@
 		return err
 	}
 	return w.EnableHandleSubtasks()
-<<<<<<< HEAD
-}
-
-func (s *Server) operateRelaySource(relaySource ha.RelaySource) error {
-	if relaySource.IsDeleted {
-		w := s.getWorker(true)
-		s.UpdateKeepAliveTTL(s.cfg.KeepAliveTTL)
-		w.DisableRelay()
-		if !w.subTaskEnabled.Get() {
-			return s.stopWorker(relaySource.Source)
-		}
-		return nil
-	}
-	scm, _, err := ha.GetSourceCfg(s.etcdClient, relaySource.Source, relaySource.Revision)
-	if err != nil {
-		// TODO: need retry
-		return err
-	}
-	sourceCfg, ok := scm[relaySource.Source]
-	if !ok {
-		return terror.ErrWorkerFailToGetSourceConfigFromEtcd.Generate(relaySource.Source)
-	}
-	w, err := s.getOrStartWorker(&sourceCfg)
-	if err != nil {
-		return err
-	}
-	s.UpdateKeepAliveTTL(s.cfg.RelayKeepAliveTTL)
-	return w.EnableRelay()
-=======
->>>>>>> 2a4a99f9
 }
 
 func (s *Server) disableHandleSubtasks(source string) error {

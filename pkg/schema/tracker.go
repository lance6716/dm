--- conflicted
+++ resolved
@@ -40,20 +40,18 @@
 const (
 	// TiDBClusteredIndex is the variable name for clustered index.
 	TiDBClusteredIndex = "tidb_enable_clustered_index"
+	// TiDBChangeColumnType is the variable name for column type changing.
+	TiDBChangeColumnType = "tidb_enable_change_column_type"
 )
 
 var (
 	// don't read clustered index variable from downstream because it may changed during syncing
 	// we always using OFF tidb_enable_clustered_index unless user set it in config.
 	downstreamVars    = []string{"sql_mode", "tidb_skip_utf8_check"}
-<<<<<<< HEAD
-	defaultGlobalVars = map[string]string{TiDBClusteredIndex: "OFF"}
-=======
 	defaultGlobalVars = map[string]string{
-		"tidb_enable_clustered_index":    "OFF",
-		"tidb_enable_change_column_type": "ON", // NOTE The default value of tidb_enable_change_column_type was changed to ON after the release of TiDB 5.1.
-	}
->>>>>>> 989d21fb
+		TiDBClusteredIndex:   "OFF",
+		TiDBChangeColumnType: "ON", // NOTE The default value of tidb_enable_change_column_type was changed to ON after the release of TiDB 5.1.
+	}
 )
 
 // Tracker is used to track schema locally.

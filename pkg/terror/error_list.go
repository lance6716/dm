--- conflicted
+++ resolved
@@ -230,18 +230,15 @@
 	codeConfigMissingForBound
 	codeConfigBinlogEventFilter
 	codeConfigGlobalConfigsUnused
-<<<<<<< HEAD
+	codeConfigExprFilterManyExpr
+	codeConfigExprFilterNotFound
+	codeConfigExprFilterWrongGrammar
+	codeConfigExprFilterEmptyName
 	codeConfigCheckerMaxTooSmall
 	codeConfigGenBAList
 	codeConfigGenTableRouter
 	codeConfigGenColumnMapping
 	codeConfigInvalidChunkFileSize
-=======
-	codeConfigExprFilterManyExpr
-	codeConfigExprFilterNotFound
-	codeConfigExprFilterWrongGrammar
-	codeConfigExprFilterEmptyName
->>>>>>> 67d53696
 )
 
 // Binlog operation error code list.
@@ -856,18 +853,15 @@
 	ErrConfigMissingForBound        = New(codeConfigMissingForBound, ClassConfig, ScopeInternal, LevelHigh, "source bound %s doesn't have related source config in etcd", "")
 	ErrConfigBinlogEventFilter      = New(codeConfigBinlogEventFilter, ClassConfig, ScopeInternal, LevelHigh, "generate binlog event filter", "Please check the `filters` config in source and task configuration files.")
 	ErrConfigGlobalConfigsUnused    = New(codeConfigGlobalConfigsUnused, ClassConfig, ScopeInternal, LevelHigh, "The configurations as following %v are set in global configuration but instances don't use them", "Please check the configuration files.")
-<<<<<<< HEAD
+	ErrConfigExprFilterManyExpr     = New(codeConfigExprFilterManyExpr, ClassConfig, ScopeInternal, LevelHigh, "expression filter can only specify one of (insert, update, delete) expressions, but %s has specified %v", "If you want to filter by A or B, please write two filters.")
+	ErrConfigExprFilterNotFound     = New(codeConfigExprFilterNotFound, ClassConfig, ScopeInternal, LevelHigh, "mysql-instance(%d)'s expression-filters %s not exist in expression-filter", "Please check the `expression-filters` config in task configuration file.")
+	ErrConfigExprFilterWrongGrammar = New(codeConfigExprFilterWrongGrammar, ClassConfig, ScopeInternal, LevelHigh, "expression-filter name(%s) SQL(%s) has wrong grammar: %v", "Please check the `expression-filters` config in task configuration file.")
+	ErrConfigExprFilterEmptyName    = New(codeConfigExprFilterEmptyName, ClassConfig, ScopeInternal, LevelHigh, "expression-filter %s has empty %s", "Please check the `expression-filters` config in task configuration file.")
 	ErrConfigCheckerMaxTooSmall     = New(codeConfigCheckerMaxTooSmall, ClassConfig, ScopeInternal, LevelHigh, "`backoff-max` value %v is less than `backoff-min` value %v", "Please increase `backoff-max` config in task configuration file.")
 	ErrConfigGenBAList              = New(codeConfigGenBAList, ClassConfig, ScopeInternal, LevelHigh, "generate block allow list error", "Please check the `block-allow-list` config in task configuration file.")
 	ErrConfigGenTableRouter         = New(codeConfigGenTableRouter, ClassConfig, ScopeInternal, LevelHigh, "generate table router error", "Please check the `routes` config in task configuration file.")
 	ErrConfigGenColumnMapping       = New(codeConfigGenColumnMapping, ClassConfig, ScopeInternal, LevelHigh, "generate column mapping error", "Please check the `column-mappings` config in task configuration file.")
 	ErrConfigInvalidChunkFileSize   = New(codeConfigInvalidChunkFileSize, ClassConfig, ScopeInternal, LevelHigh, "invalid `chunk-filesize` %v", "Please check the `chunk-filesize` config in task configuration file.")
-=======
-	ErrConfigExprFilterManyExpr     = New(codeConfigExprFilterManyExpr, ClassConfig, ScopeInternal, LevelHigh, "expression filter can only specify one of (insert, update, delete) expressions, but %s has specified %v", "If you want to filter by A or B, please write two filters.")
-	ErrConfigExprFilterNotFound     = New(codeConfigExprFilterNotFound, ClassConfig, ScopeInternal, LevelHigh, "mysql-instance(%d)'s expression-filters %s not exist in expression-filter", "Please check the `expression-filters` config in task configuration file.")
-	ErrConfigExprFilterWrongGrammar = New(codeConfigExprFilterWrongGrammar, ClassConfig, ScopeInternal, LevelHigh, "expression-filter name(%s) SQL(%s) has wrong grammar: %v", "Please check the `expression-filters` config in task configuration file.")
-	ErrConfigExprFilterEmptyName    = New(codeConfigExprFilterEmptyName, ClassConfig, ScopeInternal, LevelHigh, "expression-filter %s has empty %s", "Please check the `expression-filters` config in task configuration file.")
->>>>>>> 67d53696
 
 	// Binlog operation error.
 	ErrBinlogExtractPosition = New(codeBinlogExtractPosition, ClassBinlogOp, ScopeInternal, LevelHigh, "", "")

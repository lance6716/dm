name: Upgrade via TiUP

on:
  pull_request:
    branches:
    - master
    - release-2.0
  schedule:
    - cron: '3 22 * * *' # run at minute 06:03 UTC+8
  workflow_dispatch:
    inputs:  # TODO: use these inputs
      fromVer:
        dmVer: 'v1.0.6'
      toVer:
        dmVer: 'nightly'

jobs:
  from_v1:
    name: From V1
    runs-on: ubuntu-18.04
    env:
      working-directory: ${{ github.workspace }}/go/src/github.com/pingcap/dm

    steps:
    - name: Set up Go 1.16
      uses: actions/setup-go@v2
      with:
<<<<<<< HEAD
        go-version: 1.16
    
=======
        go-version: 1.13

>>>>>>> 4786a30c
    - name: Check out code
      uses: actions/checkout@v2
      with:
        path: go/src/github.com/pingcap/dm

    - name: Setup containers
      working-directory: ${{ env.working-directory }}
      run: |
          cd ${{ env.working-directory }}/tests/tiup/docker
          GOPATH=${GITHUB_WORKSPACE}/go docker-compose up -d

    - name: Run test cases
      working-directory: ${{ env.working-directory }}
      run: |
        cd ${{ env.working-directory }}/tests/tiup/docker
        docker-compose exec -T control bash -c "cd /go/src/github.com/pingcap/dm && ./tests/tiup/upgrade-from-v1.sh"

    # send Slack notify if failed.
    # NOTE: With the exception of `GITHUB_TOKEN`, secrets are not passed to the runner when a workflow is triggered from a forked repository.
    - name: Slack notification
      if: ${{ failure() }}
      env:
        SLACK_WEBHOOK: ${{ secrets.SLACK_NOTIFY }}
      uses: Ilshidur/action-slack@2.1.0
      with:
        args: "upgrade job failed, see https://github.com/pingcap/dm/actions/runs/{{ GITHUB_RUN_ID }}"

    # Debug via SSH if previous steps failed
    - name: Set up tmate session
      if: ${{ failure() }}
      uses: mxschmitt/action-tmate@v2

  from_v2:
    name: From V2
    runs-on: ubuntu-18.04
    env:
      working-directory: ${{ github.workspace }}/go/src/github.com/pingcap/dm
    strategy:
        fail-fast: false
        matrix:
          previous_v2: ["v2.0.0", "v2.0.1", "v2.0.3"]

    steps:

    - name: Set up Go 1.16
      uses: actions/setup-go@v2
      with:
<<<<<<< HEAD
        go-version: 1.16
    
=======
        go-version: 1.13

>>>>>>> 4786a30c
    - name: Check out code
      uses: actions/checkout@v2
      with:
        path: go/src/github.com/pingcap/dm

    - name: Build
      if: ${{ github.ref != 'refs/heads/master' }}
      working-directory: ${{ env.working-directory }}
      run: make build nolint=true

    - name: Package files
      if: ${{ github.ref != 'refs/heads/master' }}
      run: |
          mkdir ${{ github.workspace }}/package
          cd ${{ github.workspace }}/package

          echo "package dm-master"
          mkdir dm-master
          cp ${{ env.working-directory }}/bin/dm-master dm-master
          cp -r ${{ env.working-directory }}/dm/dm-ansible/conf dm-master
          cp -r ${{ env.working-directory }}/dm/dm-ansible/scripts dm-master
          tar -czvf dm-master-nightly-linux-amd64.tar.gz dm-master

          echo "package dm-worker"
          mkdir dm-worker
          cp ${{ env.working-directory }}/bin/dm-worker dm-worker
          cp -r ${{ env.working-directory }}/dm/dm-ansible/conf dm-worker/conf
          cp -r ${{ env.working-directory }}/dm/dm-ansible/scripts dm-worker/scripts
          tar -czvf dm-worker-nightly-linux-amd64.tar.gz dm-worker

          echo "package dmctl"
          mkdir dmctl
          cp ${{ env.working-directory }}/bin/dmctl dmctl
          cp -r ${{ env.working-directory }}/dm/dm-ansible/conf dmctl/conf
          cp -r ${{ env.working-directory }}/dm/dm-ansible/scripts dmctl/scripts
          tar -czvf dmctl-nightly-linux-amd64.tar.gz dmctl

    - name: Setup containers
      working-directory: ${{ env.working-directory }}
      run: |
          cd ${{ env.working-directory }}/tests/tiup/docker
          GOPATH=${GITHUB_WORKSPACE}/go docker-compose up -d

    - name: Copy package files
      if: ${{ github.ref != 'refs/heads/master' }}
      run: |
          cd ${{ github.workspace }}/package
          docker cp dm-master-nightly-linux-amd64.tar.gz control:/tmp
          docker cp dm-worker-nightly-linux-amd64.tar.gz control:/tmp
          docker cp dmctl-nightly-linux-amd64.tar.gz control:/tmp

    # TODO: support more CUR_VER
    - name: Run test cases
      working-directory: ${{ env.working-directory }}
      run: |
        cd ${{ env.working-directory }}/tests/tiup/docker
        docker-compose exec -e ref=${{ github.ref }} -T control bash -c "cd /go/src/github.com/pingcap/dm && ./tests/tiup/upgrade-from-v2.sh ${{ matrix.previous_v2 }} nightly"

    # if above step is passed, logs will be removed by tiup dm destroy
    - name: Copy logs to hack permission
      if: ${{ failure() }}
      run: |
        mkdir ./logs
        docker cp -L master1:/home/tidb/dm/deploy/dm-master-8261/log ./logs/master
        docker cp -L worker1:/home/tidb/dm/deploy/dm-worker-8262/log ./logs/worker1
        docker cp -L worker2:/home/tidb/dm/deploy/dm-worker-8262/log ./logs/worker2
        sudo chown -R runner ./logs

    # Update logs as artifact seems not stable, so we set `continue-on-error: true` here.
    - name: Upload logs
      continue-on-error: true
      uses: actions/upload-artifact@v2
      if: ${{ failure() }}
      with:
        name: upgrade-via-tiup-${{ matrix.previous_v2 }}
        path: |
          ./logs

    # send Slack notify if failed.
    # NOTE: With the exception of `GITHUB_TOKEN`, secrets are not passed to the runner when a workflow is triggered from a forked repository.
    - name: Slack notification
      if: ${{ failure() }}
      env:
        SLACK_WEBHOOK: ${{ secrets.SLACK_NOTIFY }}
      uses: Ilshidur/action-slack@2.1.0
      with:
        args: "upgrade-via-tiup job failed, see https://github.com/pingcap/dm/actions/runs/{{ GITHUB_RUN_ID }}"

    # Debug via SSH if previous steps failed
    - name: Set up tmate session
      if: ${{ failure() }}
      uses: mxschmitt/action-tmate@v2

  upgrade_tidb:
    name: Upgrade TiDB
    runs-on: ubuntu-18.04
    env:
      working-directory: ${{ github.workspace }}/go/src/github.com/pingcap/dm

    steps:
    - name: Set up Go 1.16
      uses: actions/setup-go@v2
      with:
        go-version: 1.16
    
    - name: Check out code
      uses: actions/checkout@v2
      with:
        path: go/src/github.com/pingcap/dm
    
    # TODO: support more versions
    - name: Setup containers
      working-directory: ${{ env.working-directory }}
      run: |
          cd ${{ env.working-directory }}/tests/tiup/docker
          sed -i "s/tidb:v4.0.7/tidb:v3.0.19/g" docker-compose.yml
          GOPATH=${GITHUB_WORKSPACE}/go docker-compose up -d

    - name: Run test cases before upgrade
      working-directory: ${{ env.working-directory }}
      run: |
        cd ${{ env.working-directory }}/tests/tiup/docker
        docker-compose exec -T control bash -c "cd /go/src/github.com/pingcap/dm && ./tests/tiup/upgrade-tidb.sh before_upgrade nightly"
    
    - name: Upgrade TiDB
      working-directory: ${{ env.working-directory }}
      run: |
          cd ${{ env.working-directory }}/tests/tiup/docker
          sed -i "s/tidb:v3.0.19/tidb:v4.0.7/g" docker-compose.yml
          GOPATH=${GITHUB_WORKSPACE}/go docker-compose up -d

    - name: Run test cases after upgrade
      working-directory: ${{ env.working-directory }}
      run: |
        cd ${{ env.working-directory }}/tests/tiup/docker
        docker-compose exec -T control bash -c "source /root/.profile && cd /go/src/github.com/pingcap/dm && ./tests/tiup/upgrade-tidb.sh after_upgrade nightly"

    # send Slack notify if failed.
    # NOTE: With the exception of `GITHUB_TOKEN`, secrets are not passed to the runner when a workflow is triggered from a forked repository.
    - name: Slack notification
      if: ${{ failure() }}
      env:
        SLACK_WEBHOOK: ${{ secrets.SLACK_NOTIFY }}
      uses: Ilshidur/action-slack@2.1.0
      with:
        args: "upgrade job failed, see https://github.com/pingcap/dm/actions/runs/{{ GITHUB_RUN_ID }}"

    # Debug via SSH if previous steps failed
    - name: Set up tmate session
      if: ${{ failure() }}
      uses: mxschmitt/action-tmate@v2
      with:
        timeout-minutes: 60<|MERGE_RESOLUTION|>--- conflicted
+++ resolved
@@ -25,13 +25,7 @@
     - name: Set up Go 1.16
       uses: actions/setup-go@v2
       with:
-<<<<<<< HEAD
         go-version: 1.16
-    
-=======
-        go-version: 1.13
-
->>>>>>> 4786a30c
     - name: Check out code
       uses: actions/checkout@v2
       with:
@@ -79,13 +73,7 @@
     - name: Set up Go 1.16
       uses: actions/setup-go@v2
       with:
-<<<<<<< HEAD
         go-version: 1.16
-    
-=======
-        go-version: 1.13
-
->>>>>>> 4786a30c
     - name: Check out code
       uses: actions/checkout@v2
       with:
